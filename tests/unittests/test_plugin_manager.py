--- conflicted
+++ resolved
@@ -23,81 +23,33 @@
     ret = plugin_2.run()
     assert(ret == ('a', 1)), 'plugin_2 invocation: %s != %s' % (['a', 1], ret)
 
-<<<<<<< HEAD
-    try :
-        plugin_1 = pmgr.load ('unittests_1', 'default_1')
-        assert False
-    except LookupError :
-=======
     try:
         pmgr.load('unittests_1', 'default_1')
         assert False
     except LookupError:
->>>>>>> 989abe6b
         pass
     except:
         assert False
 
 
-<<<<<<< HEAD
-    plugin_2 = pmgr.load ('unittests_1', 'default_2')
-    plugin_2.init ('a', 1)
-    ret = plugin_2.run ()
-    assert (ret == (1, 'a')), "plugin_2 invocation: '%s' != '%s'" % ([1, 'a'], ret)
-
-    plugin_3 = pmgr.load ('unittests_2', 'default_2')
-    plugin_3.init ('a', 1)
-    ret = plugin_3.run ()
-    assert (ret == (1, 'a')), "plugin_3 invocation: '%s' != '%s'" % ([1, 'a'], ret)
-
-    # load twice -- plugin_2 is marked as singleton plugin_2, and will raise if it
-    # is created twice
-    plugin_3 = pmgr.load ('unittests_2', 'default_2')
-    plugin_3.init ('a', 1)
-    ret = plugin_3.run ()
-    assert (ret == (1, 'a')), "plugin_3 invocation: '%s' != '%s'" % ([1, 'a'], ret)
-
-
-    try :
-        pmgr = ru.PluginManager     ('troy')
-        plugin_strategy = pmgr.load ('strategy', 'basic_late_binding')
-        import troy
-        session = troy.Session ()
-        plugin_strategy.init_plugin (session)
-        plugin_strategy.execute     (None, None, None, None)
-    except :
-        pass
-=======
     plugin_2 = pmgr.load('unittests_1', 'default_2')
     plugin_2.init('a', 1)
     ret = plugin_2.run()
     assert(ret == ('a', 1)), 'plugin_2 invocation: %s != %s' % (['a', 1], ret)
->>>>>>> 989abe6b
 
     plugin_3 = pmgr.load('unittests_2', 'default_2')
     plugin_3.init('a', 1)
     ret = plugin_3.run()
     assert(ret == ('a', 1)), 'plugin_3 invocation: %s != %s' % (['a', 1], ret)
 
-<<<<<<< HEAD
-    import resource
-    mem = resource.getrusage(resource.RUSAGE_SELF).ru_maxrss
-    print("%5d  %d" % (0, mem))
-=======
     # load twice -- plugin_2 is marked as singleton plugin_2, and will raise
     # if it is created twice
     plugin_3 = pmgr.load('unittests_2', 'default_2')
     plugin_3.init('a', 1)
     ret = plugin_3.run()
     assert(ret == ('a', 1)), 'plugin_3 invocation: %s != %s' % (['a', 1], ret)
->>>>>>> 989abe6b
 
 
-<<<<<<< HEAD
-    import resource
-    mem = resource.getrusage(resource.RUSAGE_SELF).ru_maxrss
-    print("%5d  %d" % (0, mem))
-=======
     try:
         pmgr = ru.PluginManager    ('troy')
         plugin_strategy = pmgr.load('strategy', 'basic_late_binding')
@@ -107,17 +59,8 @@
         plugin_strategy.execute    (None, None, None, None)
     except:
         pass
->>>>>>> 989abe6b
 
 
-<<<<<<< HEAD
-        if not i % 100000 :
-            mem = resource.getrusage(resource.RUSAGE_SELF).ru_maxrss
-            print("%5d  %d" % (i, mem))
-
-    mem = resource.getrusage(resource.RUSAGE_SELF).ru_maxrss
-    print("%5d  %d" % (i + 1, mem))
-=======
     mem_0 = resource.getrusage(resource.RUSAGE_SELF).ru_maxrss
     pmgr  = ru.PluginManager('radical.utils')
 
@@ -133,7 +76,6 @@
 
     mem_1 = resource.getrusage(resource.RUSAGE_SELF).ru_maxrss
     assert(mem_1 <= 2 * mem_0)
->>>>>>> 989abe6b
 
 
 # ------------------------------------------------------------------------------
