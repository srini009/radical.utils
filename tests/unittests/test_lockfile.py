--- conflicted
+++ resolved
@@ -87,17 +87,6 @@
                 except:
                     pass
 
-<<<<<<< HEAD
-        start = time.time()
-        fd1 = ru.Lockfile(fname)
-        fd1.acquire(timeout=1.1)
-
-        stop = time.time()
-        assert(stop - start >= 0.0)
-        assert(stop - start <= 0.1)
-
-        fd1.release()
-=======
     finally:
         try   : os.unlink(fname)
         except: pass
@@ -181,7 +170,6 @@
         p1.join()
         assert(not os.path.isfile(fname))
         assert(p1.exitcode == 1)
->>>>>>> 1082630c
 
     finally:
         try   : os.unlink(fname)
