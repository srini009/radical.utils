
__author__    = "Radical.Utils Development Team (Andre Merzky)"
__copyright__ = "Copyright 2013, RADICAL@Rutgers"
__license__   = "MIT"


import subprocess    as sp
import radical.utils as ru


# ------------------------------------------------------------------------------
#
def test_socks():

    proxy_url = 'ssh://two.radical-project.org/'
    proxy     = ru.Proxy(url=proxy_url)
    test_url  = 'https://raw.githubusercontent.com/radical-cybertools/' \
                'radical.utils/devel/src/radical/utils/__init__.py'
    ret_url   = proxy.url(test_url, socks=True)

    cmd = 'curl --socks5 %s:%s %s' % (ret_url.host, ret_url.port, test_url)
    out = sp.check_output(cmd, shell=True, stderr=sp.STDOUT)
<<<<<<< HEAD
    print 'curl   : %s' % test_url
    print '         %s' % ret_url
    print '         %d characters' % len(out)
=======
    print out
>>>>>>> 215bf6de

    assert(ret_url.host == '127.0.0.1')
    assert('version_detail' in out)

    proxy.close()


# ------------------------------------------------------------------------------
#
def test_tunnel():

    proxy_url = 'ssh://two.radical-project.org/'
    proxy     = ru.Proxy(url=proxy_url)
    test_url  = 'mongodb://am:am@ds015720.mlab.com:15720/am_rp'
    ret_url   = proxy.url(test_url, socks=False)

    _, db, _, _, _ = ru.mongodb_connect(ret_url)
    cols = list(db.collection_names())
<<<<<<< HEAD
    print 'mongodb: %s' % test_url
    print '         %s' % ret_url
    print '         %d sessions' % len(cols)
=======
    print cols

    assert(ret_url.host == '127.0.0.1')
    assert(len(cols))

    proxy.close()


# ------------------------------------------------------------------------------
#
def test_command_channel():

    proxy_url = 'ssh://two.radical-project.org/'
    proxy     = ru.Proxy(url=proxy_url, cmd='date >> /tmp/t')
    test_url  = 'ssh://two.radical-project.org/'
    ret_url   = proxy.url(test_url, socks=False)
>>>>>>> 215bf6de

    assert(ret_url.host == '127.0.0.1')
    assert(len(cols))

    proxy.close()


# ------------------------------------------------------------------------------
#
def test_integration():

    p1_url   =  'ssh://two.radical-project.org/'
    p2_url   =  'ssh://one.radical-project.org/'
    t1_url   =  'ssh://titan-ext1.ccs.ornl.gov/'
    rush_url = 'rush://titan-ext1.ccs.ornl.gov/'


    # create a proxy
    p1 = ru.Proxy(url=p1_url)
    p1.is_alive()
    p1.kill()
    p1.restart()
    print p1.url

    # chain proxies
    p2 = p1.chain(p2_url)
    assert(p1 == p2.proxy)

    # create a tunnel over a proxy
    t1 = p2.tunnel(t1_url, socks5=False)
    t1.is_alive()
    t1.kill()
    t1.restart()
    t1.url
    assert(p2 == t1.proxy)

    # create a command endpoint (zmq, persistent, async)
    rush = ru.SH(p2.tunnel(rush_url))
    print rush.ps()


# ------------------------------------------------------------------------------
# run tests if called directly
if __name__ == "__main__":

    test_integration()
    test_socks()
    test_tunnel()


# ------------------------------------------------------------------------------
<|MERGE_RESOLUTION|>--- conflicted
+++ resolved
@@ -20,13 +20,9 @@
 
     cmd = 'curl --socks5 %s:%s %s' % (ret_url.host, ret_url.port, test_url)
     out = sp.check_output(cmd, shell=True, stderr=sp.STDOUT)
-<<<<<<< HEAD
     print 'curl   : %s' % test_url
     print '         %s' % ret_url
     print '         %d characters' % len(out)
-=======
-    print out
->>>>>>> 215bf6de
 
     assert(ret_url.host == '127.0.0.1')
     assert('version_detail' in out)
@@ -45,12 +41,9 @@
 
     _, db, _, _, _ = ru.mongodb_connect(ret_url)
     cols = list(db.collection_names())
-<<<<<<< HEAD
     print 'mongodb: %s' % test_url
     print '         %s' % ret_url
     print '         %d sessions' % len(cols)
-=======
-    print cols
 
     assert(ret_url.host == '127.0.0.1')
     assert(len(cols))
@@ -66,7 +59,6 @@
     proxy     = ru.Proxy(url=proxy_url, cmd='date >> /tmp/t')
     test_url  = 'ssh://two.radical-project.org/'
     ret_url   = proxy.url(test_url, socks=False)
->>>>>>> 215bf6de
 
     assert(ret_url.host == '127.0.0.1')
     assert(len(cols))
