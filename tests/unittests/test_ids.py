--- conflicted
+++ resolved
@@ -12,67 +12,6 @@
 def test_ids():
     '''
     Test ID generation
-<<<<<<< HEAD
-    """
-
-    id_a_1 = ru.generate_id ('a')
-    id_a_2 = ru.generate_id ('a')
-    id_a_3 = ru.generate_id ('a', mode=ru.ID_SIMPLE)
-    id_b_1 = ru.generate_id ('b', mode=ru.ID_SIMPLE)
-    id_b_2 = ru.generate_id ('b', mode=ru.ID_SIMPLE)
-    id_c_1 = ru.generate_id ('c', mode=ru.ID_UNIQUE)
-    id_c_2 = ru.generate_id ('c', mode=ru.ID_UNIQUE)
-    id_d_1 = ru.generate_id ('d.%(day_counter)03d', mode=ru.ID_CUSTOM)
-    id_d_2 = ru.generate_id ('d.%(day_counter)03d', mode=ru.ID_CUSTOM)
-    id_e_1 = ru.generate_id ('e', mode=ru.ID_UUID)
-    id_e_2 = ru.generate_id ('e', mode=ru.ID_UUID)
-
-    assert (id_a_1 == 'a.0000'       ), "'%s' == 'a.0000'"       % (id_a_1)
-    assert (id_a_2 == 'a.0001'       ), "'%s' == 'a.0001'"       % (id_a_2)
-    assert (id_a_3 == 'a.0002'       ), "'%s' == 'a.0002'"       % (id_a_3)
-    assert (id_b_1 == 'b.0000'       ), "'%s' == 'b.0000'"       % (id_b_1)
-    assert (id_b_2 == 'b.0001'       ), "'%s' == 'b.0001'"       % (id_b_2)
-    assert (id_c_1.startswith  ('c.')), "'%s'.startswith ('c.')" % (id_c_1)
-    assert (id_c_2.startswith  ('c.')), "'%s'.startswith ('c.')" % (id_c_2)
-    assert (id_c_1.endswith ('.0000')), "'%s'.endswith ('0000')" % (id_c_1)
-    assert (id_c_2.endswith ('.0001')), "'%s'.endswith ('0001')" % (id_c_2)
-    assert (id_d_1.startswith  ('d.')), "'%s'.startswith ('d.')" % (id_d_1)
-    assert (id_d_2.startswith  ('d.')), "'%s'.startswith ('d.')" % (id_d_2)
-    assert (id_e_1.startswith  ('e.')), "'%s'.startswith ('e.')" % (id_e_1)
-    assert (id_e_2.startswith  ('e.')), "'%s'.startswith ('e.')" % (id_e_2)
-
-    assert (id_a_1 != id_a_2         ), "'%s' != '%s'"   % (id_a_1, id_a_2)
-    assert (id_a_1 != id_a_3         ), "'%s' != '%s'"   % (id_a_1, id_a_3)
-    assert (id_a_2 != id_a_3         ), "'%s' != '%s'"   % (id_a_2, id_a_3)
-    assert (id_b_1 != id_b_2         ), "'%s' != '%s'"   % (id_b_1, id_b_2)
-    assert (id_c_1 != id_c_2         ), "'%s' != '%s'"   % (id_c_1, id_c_2)
-    assert (id_d_1 != id_d_2         ), "'%s' != '%s'"   % (id_d_1, id_d_2)
-    assert (id_e_1 != id_e_2         ), "'%s' != '%s'"   % (id_e_1, id_e_2)
-
-    assert (isinstance (id_a_1, str)), "isinstance('%s', str)" % (id_a_1)
-    assert (isinstance (id_a_2, str)), "isinstance('%s', str)" % (id_a_2)
-    assert (isinstance (id_a_3, str)), "isinstance('%s', str)" % (id_a_3)
-    assert (isinstance (id_b_1, str)), "isinstance('%s', str)" % (id_b_1)
-    assert (isinstance (id_b_2, str)), "isinstance('%s', str)" % (id_b_2)
-    assert (isinstance (id_c_1, str)), "isinstance('%s', str)" % (id_c_1)
-    assert (isinstance (id_c_2, str)), "isinstance('%s', str)" % (id_c_2)
-    assert (isinstance (id_c_1, str)), "isinstance('%s', str)" % (id_c_1)
-    assert (isinstance (id_c_2, str)), "isinstance('%s', str)" % (id_c_2)
-    assert (isinstance (id_d_1, str)), "isinstance('%s', str)" % (id_d_1)
-    assert (isinstance (id_e_1, str)), "isinstance('%s', str)" % (id_e_1)
-
-    try                   : id_x = ru.generate_id (None)
-    except TypeError      : pass
-    except Exception as e : assert (False), "TypeError  != %s" % type(e)
-
-    try                   : id_x = ru.generate_id (1)
-    except TypeError      : pass
-    except Exception as e : assert (False), "TypeError  != %s" % type(e)
-
-    try                   : id_x = ru.generate_id ('a.', mode='RANDOM')
-    except ValueError     : pass
-    except Exception as e : assert (False), "ValueError != %s" % type(e)
-=======
     '''
 
     id_a_1 = ru.generate_id('a')
@@ -132,7 +71,6 @@
     try                  : ru.generate_id('a.', mode='RANDOM')
     except ValueError    : pass
     except Exception as e: assert(False), "ValueError != %s" % type(e)
->>>>>>> 989abe6b
 
 
 # ------------------------------------------------------------------------------
