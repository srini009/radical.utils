--- conflicted
+++ resolved
@@ -111,16 +111,6 @@
 #
 def test_env_proc():
 
-<<<<<<< HEAD
-    env = {'TEST_SHARED': 'env_shared'}
-    env_proc = ru.EnvProcess(env=env)
-    with env_proc:
-        env_proc.put(ru.sh_callout('echo -n $TEST_SHARED', shell=True))
-    out = str(env_proc.get())
-
-    assert('TEST_SHARED' not in os.environ)
-    assert(env['TEST_SHARED'] in out), out
-=======
     key = 'TEST_SHARED'
     val = 'env_shared'
 
@@ -134,7 +124,6 @@
     assert(isinstance(out, str))
     assert(key not in os.environ)
     assert(env[key] in out)
->>>>>>> 9fd9818c
 
 
 # ------------------------------------------------------------------------------
