--- conflicted
+++ resolved
@@ -237,11 +237,8 @@
                             'bin/radical-utils-pwatch',
                             'bin/radical-utils-gtod',
                             'bin/radical-stack',
-<<<<<<< HEAD
                             'bin/ru.sh.py',
-=======
                             'bin/ru.json.sh',
->>>>>>> cc132a61
                            ],
     'package_data'       : {'': ['*.txt', '*.sh', '*.json', '*.gz', '*.c',
                                  'VERSION', 'CHANGES.md', 'SDIST', sdist_name]},
