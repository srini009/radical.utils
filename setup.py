--- conflicted
+++ resolved
@@ -291,19 +291,9 @@
                             'pymongo',
                             'colorama',
                             'netifaces',
-<<<<<<< HEAD
-                            'setproctitle'
-                           ],
-    'extras_require'     : {
-        'pymongo'        : ['pymongo'],
-        'nose'           : ['pytest', 'coverage']
-    },
+                            'setproctitle'],
     'tests_require'      : ['pytest', 'coverage'],
     'test_suite'         : '%s.tests' % name,
-=======
-                            'setproctitle'],
-    'tests_require'      : ['pytest', 'coverage'],
->>>>>>> bf21b416
     'zip_safe'           : False,
     'data_files'         : makeDataFiles('share/%s/examples/' % name, 'examples'),
     'cmdclass'           : {'upload': RunTwine},
