#!/usr/bin/env python

__author__    = 'RADICAL Team'
__email__     = 'radical@rutgers.edu'
__copyright__ = 'Copyright 2013-16, RADICAL Research, Rutgers University'
__license__   = 'MIT'


""" Setup script, only usable via pip. """

import re
import os
import sys
import shutil
import subprocess as sp

name     = 'radical.utils'
mod_root = 'src/radical/utils/'

try:
    from setuptools import setup, Command, find_packages
except ImportError as e:
    print("%s needs setuptools to install" % name)
    sys.exit(1)

# ------------------------------------------------------------------------------
#
# versioning mechanism:
#
#   - version:          1.2.3            - is used for installation
#   - version_detail:  v1.2.3-9-g0684b06 - is used for debugging
#   - version is read from VERSION file in src_root, which then is copied to
#     module dir, and is getting installed from there.
#   - version_detail is derived from the git tag, and only available when
#     installed from git.  That is stored in mod_root/VERSION in the install
#     tree.
#   - The VERSION file is used to provide the runtime version information.
#
def get_version (mod_root):
    """
    mod_root
        a VERSION file containes the version strings is created in mod_root,
        during installation.  That file is used at runtime to get the version
        information.  
        """

    try:

        version        = None
        version_detail = None

        # get version from './VERSION'
        src_root = os.path.dirname (__file__)
        if  not src_root :
            src_root = '.'

        with open (src_root + '/VERSION', 'r') as f :
            version = f.readline ().strip()


        # attempt to get version detail information from git
        # We only do that though if we are in a repo root dir, 
        # ie. if 'git rev-parse --show-prefix' returns an empty string --
        # otherwise we get confused if the ve lives beneath another repository,
        # and the pip version used uses an install tmp dir in the ve space
        # instead of /tmp (which seems to happen with some pip/setuptools 
        # versions).
        p   = sp.Popen ('cd %s ; '\
                        'test -z `git rev-parse --show-prefix` || exit -1; '\
                        'tag=`git describe --tags --always` 2>/dev/null ; '\
                        'branch=`git branch | grep -e "^*" | cut -f 2- -d " "` 2>/dev/null ; '\
                        'echo $tag@$branch'  % src_root,
                        stdout=sp.PIPE, stderr=sp.STDOUT, shell=True)
        version_detail = str(p.communicate()[0].strip())
        version_detail = version_detail.replace('detached from ', 'detached-')

        # remove all non-alphanumeric (and then some) chars
        version_detail = re.sub('[/ ]+', '-', version_detail)
        version_detail = re.sub('[^a-zA-Z0-9_+@.-]+', '', version_detail)


        if  p.returncode   !=  0  or \
            version_detail == '@' or \
            'not-a-git-repo' in version_detail or \
            'not-found'      in version_detail or \
            'fatal'          in version_detail :
            version_detail =  version

        print('version: %s (%s)' % (version, version_detail))


        # make sure the version files exist for the runtime version inspection
        path = '%s/%s' % (src_root, mod_root)
        print('creating %s/VERSION' % path)
        with open (path + "/VERSION", "w") as f : f.write (version_detail + "\n")

        sdist_name = "%s-%s.tar.gz" % (name, version_detail)
        sdist_name = sdist_name.replace ('/', '-')
        sdist_name = sdist_name.replace ('@', '-')
        sdist_name = sdist_name.replace ('#', '-')
        sdist_name = sdist_name.replace ('_', '-')
        if '--record'  in sys.argv or 'bdist_egg' in sys.argv or 'bdist_wheel' in sys.argv:
           # pip install stage 2      easy_install stage 1
           # NOTE: pip install will untar the sdist in a tmp tree.  In that tmp
           # tree, we won't be able to derive git version tags -- so we pack the
           # formerly derived version as ./VERSION
            shutil.move ("VERSION", "VERSION.bak")           # backup version
            shutil.copy ("%s/VERSION" % path, "VERSION")     # use full version instead
            os.system   ("python setup.py sdist")            # build sdist
            shutil.copy ('dist/%s' % sdist_name,
                         '%s/%s'   % (mod_root, sdist_name)) # copy into tree
            shutil.move ("VERSION.bak", "VERSION")           # restore version

        print('creating %s/SDIST' % path)
        with open (path + "/SDIST", "w") as f : f.write (sdist_name + "\n")

        return version, version_detail, sdist_name

    except Exception as e :
        raise RuntimeError ('Could not extract/set version: %s' % e)


# ------------------------------------------------------------------------------
# check python version. we need >= 2.7, <3.x
if  sys.hexversion < 0x02070000 or sys.hexversion >= 0x03000000:
    raise RuntimeError("%s requires Python 2.x (2.7 or higher)" % name)


# ------------------------------------------------------------------------------
# get version info -- this will create VERSION and srcroot/VERSION
version, version_detail, sdist_name = get_version (mod_root)


# ------------------------------------------------------------------------------
class our_test(Command):
    user_options = []
    def initialize_options (self) : pass
    def finalize_options   (self) : pass
    def run (self) :
        testdir = "%s/tests/" % os.path.dirname(os.path.realpath(__file__))
        retval  = sp.call([sys.executable,
                          '%s/run_tests.py'               % testdir,
                          '%s/configs/default.cfg'        % testdir])
        raise SystemExit(retval)


# ------------------------------------------------------------------------------
#
def read(*rnames):
    try :
        return open(os.path.join(os.path.dirname(__file__), *rnames)).read()
    except Exception :
        return ''


# ------------------------------------------------------------------------------
#
# borrowed from the MoinMoin-wiki installer
#
def makeDataFiles(prefix, dir):
    """ Create distutils data_files structure from dir

    distutil will copy all file rooted under dir into prefix, excluding
    dir itself, just like 'ditto src dst' works, and unlike 'cp -r src
    dst, which copy src into dst'.

    Typical usage:
        # install the contents of 'wiki' under sys.prefix+'share/moin'
        data_files = makeDataFiles('share/moin', 'wiki')

    For this directory structure:
        root
            file1
            file2
            dir
                file
                subdir
                    file

    makeDataFiles('prefix', 'root')  will create this distutil data_files structure:
        [('prefix', ['file1', 'file2']),
         ('prefix/dir', ['file']),
         ('prefix/dir/subdir', ['file'])]

    """
    # Strip 'dir/' from of path before joining with prefix
    dir = dir.rstrip('/')
    strip = len(dir) + 1
    found = []
    os.path.walk(dir, visit, (prefix, strip, found))
    return found

def visit((prefix, strip, found), dirname, names):
    """ Visit directory, create distutil tuple

    Add distutil tuple for each directory using this format:
        (destination, [dirname/file1, dirname/file2, ...])

    distutil will copy later file1, file2, ... info destination.
    """
    files = []
    # Iterate over a copy of names, modify names
    for name in names[:]:
        path = os.path.join(dirname, name)
        # Ignore directories -  we will visit later
        if os.path.isdir(path):
            # Remove directories we don't want to visit later
            if isbad(name):
                names.remove(name)
            continue
        elif isgood(name):
            files.append(path)
    destination = os.path.join(prefix, dirname[strip:])
    found.append((destination, files))

def isbad(name):
    """ Whether name should not be installed """
    return (name.startswith('.') or
            name.startswith('#') or
            name.endswith('.pickle') or
            name == 'CVS')

def isgood(name):
    """ Whether name should be installed """
    if not isbad(name):
        if name.endswith('.py') or name.endswith('.json'):
            return True
    return False


# -------------------------------------------------------------------------------
setup_args = {
    'name'               : name,
    'version'            : version,
    'description'        : 'Shared code and tools for various RADICAL Projects '
                           '(http://radical.rutgers.edu/)',
    'long_description'   : (read('README.md') + '\n\n' + read('CHANGES.md')),
    'author'             : 'RADICAL Group at Rutgers University',
    'author_email'       : 'radical@rutgers.edu',
    'maintainer'         : 'The RADICAL Group',
    'maintainer_email'   : 'radical@rutgers.edu',
    'url'                : 'https://www.github.com/radical-cybertools/radical.utils/',
    'license'            : 'MIT',
    'keywords'           : 'radical utils',
    'classifiers'        : [
        'Development Status :: 5 - Production/Stable',
        'Intended Audience :: Developers',
        'Environment :: Console',
        'License :: OSI Approved :: MIT License',
        'Programming Language :: Python',
        'Programming Language :: Python :: 2',
        'Programming Language :: Python :: 2.7',
        'Topic :: Utilities',
        'Topic :: System :: Distributed Computing',
        'Topic :: Scientific/Engineering',
        'Operating System :: MacOS :: MacOS X',
        'Operating System :: POSIX',
        'Operating System :: Unix'
    ],
    'namespace_packages' : ['radical'],
    'packages'           : find_packages('src'),
    'package_dir'        : {'': 'src'},
    'scripts'            : ['bin/radical-utils-fix-headers.pl',
                            'bin/radical-utils-mongodb.py',
                            'bin/radical-utils-version',
                            'bin/radical-utils-pylint.sh',
                            'bin/radical-stack'
                           ],
    'package_data'       : {'': ['*.txt', '*.sh', '*.json', '*.gz', 'VERSION', 'SDIST', sdist_name]},
    'cmdclass'           : {
        'test'           : our_test,
                           },
<<<<<<< HEAD
    'install_requires'   : ['colorama', 
                            'psutil',
=======
    'install_requires'   : ['future', 
                            'colorama',
>>>>>>> d437bb47
                            'netifaces==0.10.4'
                           ],
    'extras_require'     : {
        'pymongo'        : ['pymongo'],
        'nose'           : ['nose']
    },
    'tests_require'      : [],
    'test_suite'         : '%s.tests' % name,
    'zip_safe'           : False,
#   'build_sphinx'       : {
#       'source-dir'     : 'docs/',
#       'build-dir'      : 'docs/build',
#       'all_files'      : 1,
#   },
#   'upload_sphinx'      : {
#       'upload-dir'     : 'docs/build/html',
#   },
    # This copies the contents of the examples/ dir under
    # sys.prefix/share/$name
    # It needs the MANIFEST.in entries to work.
    'data_files'         : makeDataFiles('share/%s/examples/' % name, 'examples'),
}

# ------------------------------------------------------------------------------

setup (**setup_args)

os.system('rm -rf src/%s.egg-info' % name)

# ------------------------------------------------------------------------------
<|MERGE_RESOLUTION|>--- conflicted
+++ resolved
@@ -270,13 +270,9 @@
     'cmdclass'           : {
         'test'           : our_test,
                            },
-<<<<<<< HEAD
-    'install_requires'   : ['colorama', 
-                            'psutil',
-=======
     'install_requires'   : ['future', 
                             'colorama',
->>>>>>> d437bb47
+                            'psutil',
                             'netifaces==0.10.4'
                            ],
     'extras_require'     : {
