#!/usr/bin/env python

__author__    = 'RADICAL Team'
__email__     = 'radical@rutgers.edu'
__copyright__ = 'Copyright 2013-16, RADICAL Research, Rutgers University'
__license__   = 'MIT'


""" Setup script, only usable via pip. """

import re
import os
import sys
import shutil

import subprocess as sp

from distutils.ccompiler import new_compiler
from setuptools          import setup, Command, find_packages


# ------------------------------------------------------------------------------
name     = 'radical.utils'
mod_root = 'src/radical/utils/'


# ------------------------------------------------------------------------------
#
def sh_callout(cmd):

    p = sp.Popen(cmd, stdout=sp.PIPE, stderr=sp.PIPE, shell=True)

    stdout, stderr = p.communicate()
    ret            = p.returncode
    return stdout, stderr, ret


# ------------------------------------------------------------------------------
#
# versioning mechanism:
#
#   - version:          1.2.3            - is used for installation
#   - version_detail:  v1.2.3-9-g0684b06 - is used for debugging
#   - version is read from VERSION file in src_root, which then is copied to
#     module dir, and is getting installed from there.
#   - version_detail is derived from the git tag, and only available when
#     installed from git.  That is stored in mod_root/VERSION in the install
#     tree.
#   - The VERSION file is used to provide the runtime version information.
#
def get_version(mod_root):
    """
    mod_root
        a VERSION file containes the version strings is created in mod_root,
        during installation.  That file is used at runtime to get the version
        information.
        """

    try:

        version_base   = None
        version_detail = None

        # get version from './VERSION'
        src_root = os.path.dirname(__file__)
        if  not src_root:
            src_root = '.'

        with open(src_root + '/VERSION', 'r') as f:
            version_base = f.readline().strip()

        # attempt to get version detail information from git
        # We only do that though if we are in a repo root dir,
        # ie. if 'git rev-parse --show-prefix' returns an empty string --
        # otherwise we get confused if the ve lives beneath another repository,
        # and the pip version used uses an install tmp dir in the ve space
        # instead of /tmp (which seems to happen with some pip/setuptools
        # versions).
        out, err, ret = sh_callout(
            'cd %s ; '
            'test -z `git rev-parse --show-prefix` || exit -1; '
            'tag=`git describe --tags --always` 2>/dev/null ; '
            'branch=`git branch | grep -e "^*" | cut -f 2- -d " "` 2>/dev/null ; '
            'echo $tag@$branch' % src_root)
        version_detail = out.strip()
        version_detail = version_detail.replace('detached from ', 'detached-')

        # remove all non-alphanumeric (and then some) chars
        version_detail = re.sub('[/ ]+', '-', version_detail)
        version_detail = re.sub('[^a-zA-Z0-9_+@.-]+', '', version_detail)

        if  ret            !=  0  or \
            version_detail == '@' or \
            'git-error'      in version_detail or \
            'not-a-git-repo' in version_detail or \
            'not-found'      in version_detail or \
            'fatal'          in version_detail :
            version = version_base
        elif '@' not in version_base:
            version = '%s-%s' % (version_base, version_detail)
        else:
            version = version_base

        # make sure the version files exist for the runtime version inspection
        path = '%s/%s' % (src_root, mod_root)
        with open(path + "/VERSION", "w") as f:
            f.write(version + "\n")

        sdist_name = "%s-%s.tar.gz" % (name, version)
        sdist_name = sdist_name.replace('/', '-')
        sdist_name = sdist_name.replace('@', '-')
        sdist_name = sdist_name.replace('#', '-')
        sdist_name = sdist_name.replace('_', '-')

        if '--record'    in sys.argv or \
           'bdist_egg'   in sys.argv or \
           'bdist_wheel' in sys.argv    :
          # pip install stage 2 or easy_install stage 1
          #
          # pip install will untar the sdist in a tmp tree.  In that tmp
          # tree, we won't be able to derive git version tags -- so we pack the
          # formerly derived version as ./VERSION
            shutil.move("VERSION", "VERSION.bak")            # backup version
            shutil.copy("%s/VERSION" % path, "VERSION")      # use full version
            os.system  ("python setup.py sdist")             # build sdist
            shutil.copy('dist/%s' % sdist_name,
                        '%s/%s'   % (mod_root, sdist_name))  # copy into tree
            shutil.move("VERSION.bak", "VERSION")            # restore version

        with open(path + "/SDIST", "w") as f:
            f.write(sdist_name + "\n")

        return version_base, version_detail, sdist_name

    except Exception as e:
        raise RuntimeError('Could not extract/set version: %s' % e)


# ------------------------------------------------------------------------------
# check python version. we need >= 2.7, <3.x
if  sys.hexversion < 0x02070000 or sys.hexversion >= 0x03000000:
    raise RuntimeError("%s requires Python 2.x (2.7 or higher)" % name)


# ------------------------------------------------------------------------------
# get version info -- this will create VERSION and srcroot/VERSION
version, version_detail, sdist_name = get_version(mod_root)


# ------------------------------------------------------------------------------
#
def read(*rnames):

    try:
        return open(os.path.join(os.path.dirname(__file__), *rnames)).read()
    except Exception:
        return ''


# ------------------------------------------------------------------------------
#
# borrowed from the MoinMoin-wiki installer
#
def makeDataFiles(prefix, dir):
    """ Create distutils data_files structure from dir

    distutil will copy all file rooted under dir into prefix, excluding
    dir itself, just like 'ditto src dst' works, and unlike 'cp -r src
    dst, which copy src into dst'.

    Typical usage:
        # install the contents of 'wiki' under sys.prefix+'share/moin'
        data_files = makeDataFiles('share/moin', 'wiki')

    For this directory structure:
        root
            file1
            file2
            dir
                file
                subdir
                    file

    makeDataFiles('prefix', 'root')  will create this distutil
    data_files structure:
        [('prefix', ['file1', 'file2']),
         ('prefix/dir', ['file']),
         ('prefix/dir/subdir', ['file'])]
    """
    # Strip 'dir/' from of path before joining with prefix
    dir = dir.rstrip('/')
    strip = len(dir) + 1
    found = []
    os.path.walk(dir, visit, (prefix, strip, found))
    return found


def visit((prefix, strip, found), dirname, names):
    """ Visit directory, create distutil tuple

    Add distutil tuple for each directory using this format:
        (destination, [dirname/file1, dirname/file2, ...])

    distutil will copy later file1, file2, ... info destination.
    """
    files = []
    # Iterate over a copy of names, modify names
    for name in names[:]:
        path = os.path.join(dirname, name)
        # Ignore directories -  we will visit later
        if os.path.isdir(path):
            # Remove directories we don't want to visit later
            if isbad(name):
                names.remove(name)
            continue
        elif isgood(name):
            files.append(path)
    destination = os.path.join(prefix, dirname[strip:])
    found.append((destination, files))


def isbad(name):
    """ Whether name should not be installed """
    return (name.startswith('.') or
            name.startswith('#') or
            name.endswith('.pickle') or
            name == 'CVS')


def isgood(name):
    """ Whether name should be installed """
    if not isbad(name):
        if  name.endswith('.py')   or \
            name.endswith('.json') or \
            name.endswith('.tar'):
            return True
    return False


# compile gtod
compiler = new_compiler(verbose=1)
objs = compiler.compile(sources=['src/radical/utils/gtod.c'])
exe  = compiler.link_executable(objs, 'bin/radical-utils-gtod')


# ------------------------------------------------------------------------------
#
class RunTwine(Command):
    user_options = []
    def initialize_options (self) : pass
    def finalize_options   (self) : pass
    def run (self) :
        out,  err, ret = sh_callout('python setup.py sdist upload -r pypi')
        raise SystemExit(ret)


# ------------------------------------------------------------------------------
#
if  sys.hexversion < 0x02060000 or sys.hexversion >= 0x03000000:
    raise RuntimeError("SETUP ERROR: %s requires Python 2.6 or higher" % name)


# -------------------------------------------------------------------------------
setup_args = {
    'name'               : name,
    'version'            : version,
    'description'        : 'Utilities for RADICAL CybertoolsProjects',
    'long_description'   : (read('README.md') + '\n\n' + read('CHANGES.md')),
    'author'             : 'RADICAL Group at Rutgers University',
    'author_email'       : 'radical@rutgers.edu',
    'maintainer'         : 'The RADICAL Group',
    'maintainer_email'   : 'radical@rutgers.edu',
    'url'                : 'https://www.github.com/radical-cybertools/radical.utils/',
    'license'            : 'MIT',
    'keywords'           : 'radical utils',
    'classifiers'        : [
        'Development Status :: 5 - Production/Stable',
        'Intended Audience :: Developers',
        'Environment :: Console',
        'License :: OSI Approved :: MIT License',
        'Programming Language :: Python',
        'Programming Language :: Python :: 2',
        'Programming Language :: Python :: 2.7',
        'Topic :: Utilities',
        'Topic :: System :: Distributed Computing',
        'Topic :: Scientific/Engineering',
        'Operating System :: MacOS :: MacOS X',
        'Operating System :: POSIX',
        'Operating System :: Unix'
    ],
    'namespace_packages' : ['radical'],
    'packages'           : find_packages('src'),
    'package_dir'        : {'': 'src'},
    'scripts'            : ['bin/radical-utils-fix-headers.pl',
                            'bin/radical-utils-mongodb.py',
                            'bin/radical-utils-version',
                            'bin/radical-utils-pwatch',
                            'bin/radical-utils-pylint.sh',
<<<<<<< HEAD
                            'bin/radical-stack',
                            'bin/ru.sh.py',
=======
                            'bin/radical-utils-gtod',
                            'bin/radical-stack',
>>>>>>> 2b52ef26
                           ],
    'package_data'       : {'': ['*.txt', '*.sh', '*.json', '*.gz', '*.c',
                                 'VERSION', 'SDIST', sdist_name]},
  # 'setup_requires'     : ['pytest-runner'],
    'install_requires'   : ['pyzmq', 
                            'regex',
                            'future', 
                            'msgpack',
                            'pymongo',
                            'colorama',
                            'psutil',
                            'netifaces',
                            'setproctitle',
                           ],
    'tests_require'      : ['pytest', 'coverage', 'flake8', 'pudb', 'pylint'],
    'test_suite'         : '%s.tests' % name,
    'zip_safe'           : False,
    'data_files'         : makeDataFiles('share/%s/examples/' % name, 'examples'),
    'cmdclass'           : {'upload': RunTwine},
}


# ------------------------------------------------------------------------------
#
setup(**setup_args)

os.system('rm -rf src/%s.egg-info' % name)


# ------------------------------------------------------------------------------
<|MERGE_RESOLUTION|>--- conflicted
+++ resolved
@@ -293,16 +293,12 @@
     'package_dir'        : {'': 'src'},
     'scripts'            : ['bin/radical-utils-fix-headers.pl',
                             'bin/radical-utils-mongodb.py',
+                            'bin/radical-utils-pylint.sh',
                             'bin/radical-utils-version',
                             'bin/radical-utils-pwatch',
-                            'bin/radical-utils-pylint.sh',
-<<<<<<< HEAD
+                            'bin/radical-utils-gtod',
                             'bin/radical-stack',
                             'bin/ru.sh.py',
-=======
-                            'bin/radical-utils-gtod',
-                            'bin/radical-stack',
->>>>>>> 2b52ef26
                            ],
     'package_data'       : {'': ['*.txt', '*.sh', '*.json', '*.gz', '*.c',
                                  'VERSION', 'SDIST', sdist_name]},
