#!/usr/bin/env python

__author__    = 'RADICAL Team'
__email__     = 'radical@rutgers.edu'
__copyright__ = 'Copyright 2013-16, RADICAL Research, Rutgers University'
__license__   = 'MIT'


""" Setup script, only usable via pip. """

import re
import os
import sys
import shutil
import subprocess as sp

name     = 'radical.utils'
mod_root = 'src/radical/utils/'

try:
    from setuptools import setup, Command, find_packages
except ImportError as e:
    print("%s needs setuptools to install" % name)
    sys.exit(1)


# ------------------------------------------------------------------------------
#
# versioning mechanism:
#
#   - version:          1.2.3            - is used for installation
#   - version_detail:  v1.2.3-9-g0684b06 - is used for debugging
#   - version is read from VERSION file in src_root, which then is copied to
#     module dir, and is getting installed from there.
#   - version_detail is derived from the git tag, and only available when
#     installed from git.  That is stored in mod_root/VERSION in the install
#     tree.
#   - The VERSION file is used to provide the runtime version information.
#
def get_version (mod_root):
    """
    mod_root
        a VERSION file containes the version strings is created in mod_root,
        during installation.  That file is used at runtime to get the version
        information.
        """

    try:

        version_base   = None
        version_detail = None

        # get version from './VERSION'
        src_root = os.path.dirname (__file__)
        if  not src_root:
            src_root = '.'

        with open (src_root + '/VERSION', 'r') as f:
            version_base = f.readline ().strip()

        # attempt to get version detail information from git
        # We only do that though if we are in a repo root dir,
        # ie. if 'git rev-parse --show-prefix' returns an empty string --
        # otherwise we get confused if the ve lives beneath another repository,
        # and the pip version used uses an install tmp dir in the ve space
        # instead of /tmp (which seems to happen with some pip/setuptools
        # versions).
        p = sp.Popen ('cd %s ; '
                      'test -z `git rev-parse --show-prefix` || exit -1; '
                      'tag=`git describe --tags --always` 2>/dev/null ; '
                      'branch=`git branch | grep -e "^*" | cut -f 2- -d " "` 2>/dev/null ; '
                      'echo $tag@$branch'  % src_root,
                      stdout=sp.PIPE, stderr=sp.STDOUT, shell=True)
        version_detail = str(p.communicate()[0].strip())
        version_detail = version_detail.replace('detached from ', 'detached-')

        # remove all non-alphanumeric (and then some) chars
        version_detail = re.sub('[/ ]+', '-', version_detail)
        version_detail = re.sub('[^a-zA-Z0-9_+@.-]+', '', version_detail)

        if  p.returncode   !=  0  or \
            version_detail == '@' or \
            'git-error'      in version_detail or \
            'not-a-git-repo' in version_detail or \
            'not-found'      in version_detail or \
            'fatal'          in version_detail :
            version = version_base
        elif '@' not in version_base:
            version = '%s-%s' % (version_base, version_detail)
        else:
            version = version_base

        # make sure the version files exist for the runtime version inspection
        path = '%s/%s' % (src_root, mod_root)
        with open (path + "/VERSION", "w") as f:
            f.write (version + "\n")

        sdist_name = "%s-%s.tar.gz" % (name, version)
        sdist_name = sdist_name.replace ('/', '-')
        sdist_name = sdist_name.replace ('@', '-')
        sdist_name = sdist_name.replace ('#', '-')
        sdist_name = sdist_name.replace ('_', '-')

        if '--record'    in sys.argv or \
           'bdist_egg'   in sys.argv or \
           'bdist_wheel' in sys.argv    :
           # pip install stage 2 or easy_install stage 1
           #
           # pip install will untar the sdist in a tmp tree.  In that tmp
           # tree, we won't be able to derive git version tags -- so we pack the
           # formerly derived version as ./VERSION
            shutil.move ("VERSION", "VERSION.bak")            # backup version
            shutil.copy ("%s/VERSION" % path, "VERSION")      # use full version instead
            os.system   ("python setup.py sdist")             # build sdist
            shutil.copy ('dist/%s' % sdist_name,
                         '%s/%s'   % (mod_root, sdist_name))  # copy into tree
            shutil.move ("VERSION.bak", "VERSION")            # restore version

        with open (path + "/SDIST", "w") as f:
            f.write (sdist_name + "\n")

        return version_base, version_detail, sdist_name

    except Exception as e :
        raise RuntimeError ('Could not extract/set version: %s' % e)


# ------------------------------------------------------------------------------
# check python version. we need >= 2.7, <3.x
if  sys.hexversion < 0x02070000 or sys.hexversion >= 0x03000000:
    raise RuntimeError("%s requires Python 2.x (2.7 or higher)" % name)


# ------------------------------------------------------------------------------
# get version info -- this will create VERSION and srcroot/VERSION
version, version_detail, sdist_name = get_version (mod_root)

print('version: %s' % version)
print('detail : %s' % version_detail)
print('sdist  : %s' % sdist_name)


# ------------------------------------------------------------------------------
class our_test(Command):
    user_options = []
    def initialize_options (self) : pass
    def finalize_options   (self) : pass
    def run (self) :
        testdir = "%s/tests/" % os.path.dirname(os.path.realpath(__file__))
        retval  = sp.call(['coverage',
                           'run',
                           '%s/run_tests.py'               % testdir,
                           '%s/configs/default.cfg'        % testdir])
        raise SystemExit(retval)


# ------------------------------------------------------------------------------
#
def read(*rnames):
    try :
        return open(os.path.join(os.path.dirname(__file__), *rnames)).read()
    except Exception :
        return ''


# ------------------------------------------------------------------------------
#
# borrowed from the MoinMoin-wiki installer
#
def makeDataFiles(prefix, dir):
    """ Create distutils data_files structure from dir

    distutil will copy all file rooted under dir into prefix, excluding
    dir itself, just like 'ditto src dst' works, and unlike 'cp -r src
    dst, which copy src into dst'.

    Typical usage:
        # install the contents of 'wiki' under sys.prefix+'share/moin'
        data_files = makeDataFiles('share/moin', 'wiki')

    For this directory structure:
        root
            file1
            file2
            dir
                file
                subdir
                    file

    makeDataFiles('prefix', 'root')  will create this distutil data_files structure:
        [('prefix', ['file1', 'file2']),
         ('prefix/dir', ['file']),
         ('prefix/dir/subdir', ['file'])]

    """
    # Strip 'dir/' from of path before joining with prefix
    dir = dir.rstrip('/')
    strip = len(dir) + 1
    found = []
    os.path.walk(dir, visit, (prefix, strip, found))
    return found


def visit((prefix, strip, found), dirname, names):
    """ Visit directory, create distutil tuple

    Add distutil tuple for each directory using this format:
        (destination, [dirname/file1, dirname/file2, ...])

    distutil will copy later file1, file2, ... info destination.
    """
    files = []
    # Iterate over a copy of names, modify names
    for name in names[:]:
        path = os.path.join(dirname, name)
        # Ignore directories -  we will visit later
        if os.path.isdir(path):
            # Remove directories we don't want to visit later
            if isbad(name):
                names.remove(name)
            continue
        elif isgood(name):
            files.append(path)
    destination = os.path.join(prefix, dirname[strip:])
    found.append((destination, files))


def isbad(name):
    """ Whether name should not be installed """
    return (name.startswith('.') or
            name.startswith('#') or
            name.endswith('.pickle') or
            name == 'CVS')


def isgood(name):
    """ Whether name should be installed """
    if not isbad(name):
        if name.endswith('.py') or name.endswith('.json'):
            return True
    return False


# -------------------------------------------------------------------------------
setup_args = {
    'name'               : name,
    'version'            : version,
    'description'        : 'Shared code and tools for various RADICAL Projects '
                           '(http://radical.rutgers.edu/)',
    'long_description'   : (read('README.md') + '\n\n' + read('CHANGES.md')),
    'author'             : 'RADICAL Group at Rutgers University',
    'author_email'       : 'radical@rutgers.edu',
    'maintainer'         : 'The RADICAL Group',
    'maintainer_email'   : 'radical@rutgers.edu',
    'url'                : 'https://www.github.com/radical-cybertools/radical.utils/',
    'license'            : 'MIT',
    'keywords'           : 'radical utils',
    'classifiers'        : [
        'Development Status :: 5 - Production/Stable',
        'Intended Audience :: Developers',
        'Environment :: Console',
        'License :: OSI Approved :: MIT License',
        'Programming Language :: Python',
        'Programming Language :: Python :: 2',
        'Programming Language :: Python :: 2.7',
        'Topic :: Utilities',
        'Topic :: System :: Distributed Computing',
        'Topic :: Scientific/Engineering',
        'Operating System :: MacOS :: MacOS X',
        'Operating System :: POSIX',
        'Operating System :: Unix'
    ],
    'namespace_packages' : ['radical'],
    'packages'           : find_packages('src'),
    'package_dir'        : {'': 'src'},
    'scripts'            : ['bin/radical-utils-fix-headers.pl',
                            'bin/radical-utils-mongodb.py',
                            'bin/radical-utils-version',
                            'bin/radical-utils-pylint.sh',
                            'bin/radical-stack',
                            'bin/ru.sh.py',
                           ],
    'package_data'       : {'': ['*.txt', '*.sh', '*.json', '*.gz', 'VERSION', 'SDIST', sdist_name]},
    'cmdclass'           : {
        'test'           : our_test,
                           },
    'install_requires'   : ['future',
                            'colorama',
<<<<<<< HEAD
                            'netifaces==0.10.4',
                            'setproctitle',
                            'psutil',
=======
                            'psutil',
                            'netifaces',
                            'setproctitle'
>>>>>>> 0775faa6
                           ],
    'extras_require'     : {
        'pymongo'        : ['pymongo'],
        'nose'           : ['nose', 'coverage']
    },
    'tests_require'      : ['nose', 'coverage'],
    'test_suite'         : '%s.tests' % name,
    'zip_safe'           : False,
#   'build_sphinx'       : {
#       'source-dir'     : 'docs/',
#       'build-dir'      : 'docs/build',
#       'all_files'      : 1,
#   },
#   'upload_sphinx'      : {
#       'upload-dir'     : 'docs/build/html',
#   },
    # This copies the contents of the examples/ dir under
    # sys.prefix/share/$name
    # It needs the MANIFEST.in entries to work.
    'data_files'         : makeDataFiles('share/%s/examples/' % name, 'examples'),
}

# ------------------------------------------------------------------------------

setup (**setup_args)

os.system('rm -rf src/%s.egg-info' % name)

# ------------------------------------------------------------------------------
<|MERGE_RESOLUTION|>--- conflicted
+++ resolved
@@ -286,15 +286,9 @@
                            },
     'install_requires'   : ['future',
                             'colorama',
-<<<<<<< HEAD
-                            'netifaces==0.10.4',
-                            'setproctitle',
-                            'psutil',
-=======
                             'psutil',
                             'netifaces',
                             'setproctitle'
->>>>>>> 0775faa6
                            ],
     'extras_require'     : {
         'pymongo'        : ['pymongo'],
