--- conflicted
+++ resolved
@@ -286,14 +286,9 @@
                            },
     'install_requires'   : ['future',
                             'colorama',
-<<<<<<< HEAD
-                            'netifaces==0.10.4',
-                            'setproctitle',
                             'psutil',
-=======
                             'netifaces',
                             'setproctitle'
->>>>>>> cf76f283
                            ],
     'extras_require'     : {
         'pymongo'        : ['pymongo'],
