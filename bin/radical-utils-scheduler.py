#!/usr/bin/env python

import os
import sys
import time
import random
import pprint
import _thread
<<<<<<< HEAD

from Xlib import X, display, Xutil
=======
>>>>>>> 989abe6b

import radical.utils as ru


try:
    # make pylint happy - this is optional code
    from Xlib import X, display, Xutil
except:
    raise RuntimeError('need Xlib module to work')



ROWS      =  1024
COLS      =  1024
CORES     =  ROWS * COLS  # number of cores to schedule over (sqrt must be int)
PPN       =    32         # cores per node, used for alignment
GPN       =     2         # GPUs per node, never aligned

ALIGN     =  True         # align small req onto single node
SCATTER   =  True         # allow scattered allocattions as fallback

CYCLES    = 10000         # number of cycles
CPU_MIN   =     0         # minimal number of cores requested
CPU_MAX   =    32         # maximal number of cores requested
GPU_MIN   =     0         # minimal number of GPUs  requested
GPU_MAX   =     4         # maximal number of GPUs  requested
REQ_BULK  =     2         # number of requests to handle in bulk
REL_PROB  =     0.010     # probablility of release per cycle
REQ_MIN   =     1         # probablility of release per cycle
REQ_MAX   =     2         # probablility of release per cycle


# ------------------------------------------------------------------------------
#
class SchedulerViz(object):

    # --------------------------------------------------------------------------
    #
    def __init__(self, args):

        self.scheduler = args[0]
        self.cycles    = args[1]
        self.req_min   = args[2]
        self.req_max   = args[3]
        self.req_bulk  = args[4]
        self.rel_prob  = args[5]

        print(scheduler)

        self.d      = display.Display()
        self.screen = self.d.screen()
        self.window = self.screen.root.create_window(
            0, 0, ROWS, COLS, 2,
            self.screen.root_depth,
            X.InputOutput,
            X.CopyFromParent,

            background_pixel=self.screen.white_pixel,

            event_mask=(X.ExposureMask        |
                        X.StructureNotifyMask |
                        X.ButtonPressMask     |
                        X.ButtonReleaseMask   |
                        X.Button1MotionMask   ),
            colormap=X.CopyFromParent)

        self.gc = self.window.create_gc(foreground=self.screen.black_pixel,
                                        background=self.screen.white_pixel)

        self.WM_DELETE_WINDOW = self.d.intern_atom('WM_DELETE_WINDOW')
        self.WM_PROTOCOLS     = self.d.intern_atom('WM_PROTOCOLS')

        self.window.set_wm_name     ('ru_scheduler viz')
        self.window.set_wm_icon_name('ru_scheduler')
        self.window.set_wm_class    ('ru_scheduler', 'XlibExample')

        self.window.set_wm_protocols([self.WM_DELETE_WINDOW])
        self.window.set_wm_hints(flags=Xutil.StateHint,
                                 initial_state=Xutil.NormalState)

        self.window.set_wm_normal_hints(flags=(Xutil.PPosition | Xutil.PSize |
                                               Xutil.PMinSize),
                                        min_width=20,
                                        min_height=20)
        self.window.map()

        self._thread = _thread.start_new_thread(self.update_viz,   tuple())
        self._thread = _thread.start_new_thread(self.update_sched, tuple())


    # --------------------------------------------------------------------------
    # Main loop, handling events
    def loop(self):

        while 1:
            e = self.d.next_event()

            if e.type == X.DestroyNotify:
              # self.term.set()
                sys.exit(0)

            if e.type == X.ButtonPress and e.detail == 1:
              # self.term.set()
                sys.exit(0)

            if e.type == X.ClientMessage:
                if e.client_type == self.WM_PROTOCOLS:
                    fmt, data = e.data
                    if fmt == 32 and data[0] == self.WM_DELETE_WINDOW:
                      # self.term.set()
                        sys.exit(0)


    # --------------------------------------------------------------------------
    #
    def update_viz(self):

        # max len for point list us USHORT_MAX, ie. 64k
        chunk = 128 * 128
        cmap  = self.d.screen().default_colormap
        red   = cmap.alloc_named_color("red" ).pixel
        blue  = cmap.alloc_named_color("blue").pixel

        while True:

            print(1)

            state   = self.scheduler.get_map()
            active  = list()
            passive = list()

            active_chunk  = list()
            passive_chunk = list()

            for r in range(ROWS):
                for c in range(COLS):
                    if state[r * COLS + c]:
                        active_chunk.append((r, c))
                        if len(active_chunk) > chunk:
                            active.append(active_chunk)
                            active_chunk = list()
                    else:
                        passive_chunk.append((r, c))
                        if len(passive_chunk) > chunk:
                            passive.append(passive_chunk)
                            passive_chunk = list()

            if active_chunk:
                active.append(active_chunk)
            if passive_chunk:
                passive.append(passive_chunk)

            print(2)

            self.gc.change(foreground=red)
            for active_chunk in active:
                self.window.poly_point(self.gc, X.CoordModeOrigin, active_chunk)

            self.gc.change(foreground=blue)
            for passive_chunk in passive:
<<<<<<< HEAD
                self.window.poly_point(self.gc, X.CoordModeOrigin, passive_chunk)
=======
                self.window.poly_point(self.gc, X.CoordModeOrigin,passive_chunk)
>>>>>>> 989abe6b
            print(3)

            self.d.flush()
            print('done')
            time.sleep(0.1)


    # --------------------------------------------------------------------------
    #
    def update_sched(self):

        try:
            # ------------------------------------------------------------------
            #
            # This implementation will first create a number of requests,
            # specifically 'REQ_BULK' requests, each randomly distributed
            # between 'REQ_MIN' and 'REQ_MAX'.  Those requests are the
            # scheduled via calls to 'self.scheduler.allocate(req)', and the
            # results are stored in a 'running' list.
            #
            # After that requested bulk is allocated, all items in 'running'
            # (including those allocated in earlier self.cycles)  are up for
            # release, with a certain probaility REL_PROB.  For example, for
            # 'REL_PROB = 0.01',  approximately 1% of the entries will be
            # released, via a call to 'self.scheduler.deallocate(res)'.
            #
            # The above cycle repeats 'self.cycles' times, with a (potentially)
            # ever increasing 'running' list, The load on the self.scheduler is
            # thus continuously increasing as cores remain allocated over
            # self.cycles, and the self.scheduler needs to search harder for
            # free cores
            #
            # This thread finishes when:
            #   - all self.cycles are completed
            #   - the self.scheduler cannot find anough cores for a request
            #   - the self.scheduler can't align an allocation (if 'ALIGN' is
            #     set)
            #
<<<<<<< HEAD
            # ----------------------------------------------------------------------
=======
            # ------------------------------------------------------------------
>>>>>>> 989abe6b

            running = list()
            done    = list()

            total_start   = time.time()
            total_alloc   = 0
            total_dealloc = 0
            total_align   = 0
            total_scatter = 0


            # for range 1024:
            #   find 1024 chunks of 16  cores
            #   free  512 chunks of  8 or 16 cores (random)
            abort_cycles = False
            for cycle in range(self.cycles):

                time.sleep(0.1)

                if abort_cycles:
                    break

                # we randomly request cores in a certain range
                requests = list()
                for _ in range(self.req_bulk):
                    requests.append(random.randint(self.req_min,self.req_max))

                tmp = list()
                start = time.time()
                try:
                    for req in requests:
                        tmp.append(self.scheduler.alloc(req))
                except Exception as e:
                    print(e)
                    abort_cycles = True
                stop = time.time()

                for res in tmp:
                    total_alloc += 1
                    if res[2]:
                        total_scatter += 1
                    if res[3]:
                        total_align += 1
                running += tmp

                if (stop == start):
                    alloc_rate = -1
                else:
                    alloc_rate = len(requests) / (stop - start)

                if abort_cycles:
                    # don't dealloc, as it screws with statistics
                    dealloc_rate = -1

                else:

                    # build a list of release candidates and, well, release them
                    to_release = list()
                    for idx in reversed(list(range(len(running)))):
                        if random.random() < self.rel_prob:
                            to_release.append(running[idx])
                            del(running[idx])

                    start = time.time()
                    try:
                        for res in to_release:
                            self.scheduler.dealloc(res)
                            done.append(res)
                    except Exception as e:
                        print(e)
                        abort_cycles = True
                    stop   = time.time()
                    total_dealloc += len(to_release)

                    if (stop == start):
                        dealloc_rate = -1
                    else:
                        dealloc_rate = len(to_release) / (stop - start)

<<<<<<< HEAD
                print("%5d : alloc : %6d (%8.1f/s)   dealloc : %6d (%8.1f/s)   free %6d" %
                        (cycle, total_alloc, alloc_rate,
                                total_dealloc, dealloc_rate,
                                self.scheduler.get_map.count()))
=======
                print('%5d : alloc : %6d (%8.1f/s)   dealloc : %6d (%8.1f/s)'
                      'free %6d' % (cycle, total_alloc,   alloc_rate,
                                           total_dealloc, dealloc_rate,
                                           self.scheduler.get_map.count()))
>>>>>>> 989abe6b

            if abort_cycles:
                print('cycle aborted')
            else:
                print('cycles done')

        except Exception:
            import traceback
            print(traceback.format_exc(sys.exc_info()))

        total_stop = time.time()
        stats = self.scheduler.get_stats()

        # NOTE: Uncomment to DEBUG
        # continuous stretches of #free/busy cores
        # print()
        # print('\ncores :  free :  busy')
<<<<<<< HEAD
        # counts = set(list(stats['free_dist'].keys()) + list(stats['busy_dist'].keys()))
=======
        # counts = set(list(stats['free_dist'].keys()) + \
        #          list(stats['busy_dist'].keys()))
>>>>>>> 989abe6b
        # for count in sorted(counts):
        #     print('%5d : %5s : %5s' % (count,
        #             stats['free_dist'].get(count, ''),
        #             stats['busy_dist'].get(count, '')))

        # distributions of free cores over nodes
        print()
        print('free : nodes')
        for i in sorted(stats['node_free'].keys()):
            print(' %3d : %5d' % (i, stats['node_free'].get(i, '')))

        print()
        print('total cores  : %9d' % stats['total'])
        print('      free   : %9d' % stats['free'])
        print('      busy   : %9d' % stats['busy'])
        print('      alloc  : %9d' % total_alloc)
        print('      align  : %9d' % total_align)
        print('      scatter: %9d' % total_scatter)
        print('      dealloc: %9d' % total_dealloc)
<<<<<<< HEAD
        print('      runtime: %9.1fs'  % (total_stop - total_start))
        print('      ops/sec: %9.1f/s' % ((total_alloc + total_dealloc) / (total_stop - total_start)))
=======
        print('      runtime: %9.1fs'  % (total_stop   - total_start))
        print('      ops/sec: %9.1f/s' % ((total_alloc + total_dealloc) /
                                          (total_stop  - total_start)))
>>>>>>> 989abe6b

        # NOTE: Uncomment to DEBUG
        # idx = 0
        # with open('cores', 'w') as f:
        #     node = '%5d : ' % idx
        #     for b in self.scheduler.get_map():
        #         if not idx % ppn:
        #             node += '\n'
        #         if b:
        #             node += '#'
        #         else:
        #             node += ' '
        #         idx += 1
        #     f.write(node)

        print('\nuse <Esc> in viz-window to quit\n')


# ------------------------------------------------------------------------------
#
if __name__ == "__main__":

    if len(sys.argv) >= 3:

        if '/' not in __file__:
            path = '.'
        elif __file__:
            path = os.path.dirname(__file__)
        else:
            path = os.path.dirname(sys.argv[0])
        config = ru.read_json("%s/radical-utils-scheduler.json" % path)

        cluster_id  = sys.argv[1]
        workload_id = sys.argv[2]

        cluster  = config['cluster'][cluster_id]
        workload = config['workload'][workload_id]

        print('using cluster: %s'  % pprint.pformat(cluster))
        print('using workload: %s' % pprint.pformat(workload))

        cores   =  int(cluster['cores'])
        ppn     =  int(cluster['ppn'])
        align   = bool(cluster['align'])
        scatter = bool(cluster['scatter'])

        cycles   =   int(workload['cycles'])
        req_min  =   int(workload['req_min'])
        req_max  =   int(workload['req_max'])
        req_bulk =   int(workload['req_bulk'])
        rel_prob = float(workload['rel_prob'])

    else:
        cores   = CORES
        ppn     = PPN
        align   = ALIGN
        scatter = SCATTER

        cycles   = CYCLES
        req_min  = REQ_MIN
        req_max  = REQ_MAX
        req_bulk = REQ_BULK
        rel_prob = REL_PROB


    scheduler = ru.scheduler.BitarrayScheduler({'cores'   : cores,
                                                'ppn'     : ppn,
                                                'align'   : align,
                                                'scatter' : scatter})

    vs_args = [scheduler, cycles, req_min, req_max, req_bulk, rel_prob]
    vs      = SchedulerViz(vs_args)
    vs.loop()


# ------------------------------------------------------------------------------
<|MERGE_RESOLUTION|>--- conflicted
+++ resolved
@@ -6,11 +6,6 @@
 import random
 import pprint
 import _thread
-<<<<<<< HEAD
-
-from Xlib import X, display, Xutil
-=======
->>>>>>> 989abe6b
 
 import radical.utils as ru
 
@@ -171,11 +166,7 @@
 
             self.gc.change(foreground=blue)
             for passive_chunk in passive:
-<<<<<<< HEAD
-                self.window.poly_point(self.gc, X.CoordModeOrigin, passive_chunk)
-=======
                 self.window.poly_point(self.gc, X.CoordModeOrigin,passive_chunk)
->>>>>>> 989abe6b
             print(3)
 
             self.d.flush()
@@ -214,11 +205,7 @@
             #   - the self.scheduler can't align an allocation (if 'ALIGN' is
             #     set)
             #
-<<<<<<< HEAD
-            # ----------------------------------------------------------------------
-=======
             # ------------------------------------------------------------------
->>>>>>> 989abe6b
 
             running = list()
             done    = list()
@@ -298,17 +285,10 @@
                     else:
                         dealloc_rate = len(to_release) / (stop - start)
 
-<<<<<<< HEAD
-                print("%5d : alloc : %6d (%8.1f/s)   dealloc : %6d (%8.1f/s)   free %6d" %
-                        (cycle, total_alloc, alloc_rate,
-                                total_dealloc, dealloc_rate,
-                                self.scheduler.get_map.count()))
-=======
                 print('%5d : alloc : %6d (%8.1f/s)   dealloc : %6d (%8.1f/s)'
                       'free %6d' % (cycle, total_alloc,   alloc_rate,
                                            total_dealloc, dealloc_rate,
                                            self.scheduler.get_map.count()))
->>>>>>> 989abe6b
 
             if abort_cycles:
                 print('cycle aborted')
@@ -326,12 +306,8 @@
         # continuous stretches of #free/busy cores
         # print()
         # print('\ncores :  free :  busy')
-<<<<<<< HEAD
-        # counts = set(list(stats['free_dist'].keys()) + list(stats['busy_dist'].keys()))
-=======
         # counts = set(list(stats['free_dist'].keys()) + \
         #          list(stats['busy_dist'].keys()))
->>>>>>> 989abe6b
         # for count in sorted(counts):
         #     print('%5d : %5s : %5s' % (count,
         #             stats['free_dist'].get(count, ''),
@@ -351,14 +327,9 @@
         print('      align  : %9d' % total_align)
         print('      scatter: %9d' % total_scatter)
         print('      dealloc: %9d' % total_dealloc)
-<<<<<<< HEAD
-        print('      runtime: %9.1fs'  % (total_stop - total_start))
-        print('      ops/sec: %9.1f/s' % ((total_alloc + total_dealloc) / (total_stop - total_start)))
-=======
         print('      runtime: %9.1fs'  % (total_stop   - total_start))
         print('      ops/sec: %9.1f/s' % ((total_alloc + total_dealloc) /
                                           (total_stop  - total_start)))
->>>>>>> 989abe6b
 
         # NOTE: Uncomment to DEBUG
         # idx = 0
