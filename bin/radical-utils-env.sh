
# The methods defined here reflect the capabilities to dump and prepare
# environments as implemented in `00_env_isolation.py`, but are, obviously, for
# use in shell scripts.  Specifically `05_env_isolation_wrapper.sh` uses these
# methods to temporarily escape the LM env before running `pre_exec_cmd`
# directives.
#
# example usage
# ------------------------------------------------------------------------------
# export FOO="foo\"bar\"buz"
# env_dump ed1.env
#
# export BAR="foo\"bar\"buz"
# env_dump ed2.env
#
# env_prep ed1.env ed2.env ed3.sh  "echo foo bar" "echo buz"
# ------------------------------------------------------------------------------


# do not export blacklisted env variables
BLACKLIST="PS1 LS_COLORS _"


# ------------------------------------------------------------------------------
#
env_dump(){

    # Note that this capture will result in an unquoted dump where the values
    # can contain spaces, quotes (double and single), non-printable characters
    # etc.  The guarantees we have are:
    #
    #   - variable names begin with a letter, and contain letters, numbers and
    #     underscores.  From POSIX:
    #
    #       "Environment variable names used by the utilities in the Shell and
    #       Utilities volume of IEEE Std 1003.1-2001 consist solely of uppercase
    #       letters, digits, and the '_' (underscore) from the characters
    #       defined in Portable Character Set and do not begin with a digit."
    #
    #     Note that implementations usually also support lowercase letters, so
    #     we'll have to support that, too (event though it is rarely used for
    #     exported system variables).
    #
    #   - variable values can have any character.  Again POSIX:
    #
    #       "For values to be portable across systems conforming to IEEE Std
    #       1003.1-2001, the value shall be composed of characters from the
    #       portable character set (except NUL [...])."
    #
    # So the rules for names are strict, for values they are, unfortunately,
    # loose.  Specifically, values can contain unprintable characters and also
    # newlines.  While the Python equivalent of `env_prep` handles that case
    # well, the shell implementation below will simply ignore any lines which do
    # not start with a valid key.

    tgt=''
    while ! test -z "$1"; do
        case "$1" in
            -t) tgt="u$2"; shift 1 ;;
            * ) echo "invalid option $1"; return 1
        esac
    done

    test -z "$tgt" && env | sort
    test -z "$tgt" && env | sort > $tgt
}


# ------------------------------------------------------------------------------
#
env_prep(){

    # Write a shell script to `tgt` (default: stdout) which
    #
    #   - unsets all variables which are not defined in `src` but are defined
    #     in the `rem` env;
    #   - unset all blacklisted vars;
    #   - sets all variables defined in the `src` env;
    #   - runs the `pre_exec_env` commands given;
    #
    # The resulting shell script can be sourced to activate the resulting
    # environment.  Note that, other than the Python counterpart, this method
    # does not return any representation of the resulting environment, but
    # simply creates the described shell script.
    #
    # Arguments:
    #
    #   -s <file>    : File containing the 'source' environment to re-create
    #   -r <file>    : File containing the 'remove' env to unset if needed
    #   -p cmd       : Command to run after all env settings (and unsettings)
    #                  This parameter can be specified multiple times.
    #   -t <file>    : File to write the targe=t setting to -- sourcing that
    #                  file from within the 'remove' environment will re-create
    #                  the desired 'source' environment.
    #
    # Note that a side effect of this function is that the pre-exec commands
    # will be run once *immediately*, not repeatedly when the resulting target
    # script is sourced.
    #
    # FIXME: the latter is not yet true and needs fixing
    #
    src=''
    tgt=''
    rem=''
    pre=''
    while ! test -z "$1"; do
        case "$1" in
            -s) src="$2"      ; shift 2 ;;
            -t) tgt="$2"      ; shift 2 ;;
            -r) rem="$2"      ; shift 2 ;;
            -p) pre="$pre$2\n"; shift 2 ;;
        esac
    done

    if test -z "$src"
    then
        echo "missing 'src' -- prepare env from current env"
        tmp=$(mktemp)
        env > "$tmp"
        src="$tmp"
    fi

    # get keys from `src` environment dump
    src_keys=$( cat "$src" \
               | sort \
               | grep -e '^[A-Za-z_][A-Za-z_0-9]*=' \
               | cut -f1 -d=
               )

    if ! test -z "$rem"
    then
        # get keys from `rem` environment dump
        rem_keys=$( cat "$rem" \
                  | sort \
                  | grep -e '^[A-Za-z_][A-Za-z_0-9]*=' \
                  | cut -f1 -d=
                  )
    fi

    _prep(){
        # unset all keys which are in `rem` but not in `src`
        if ! test -z "$rem_keys"
        then
            printf "\n# unset\n"
            for k in $rem_keys
            do
                grep -e "^$k=" $src >/dev/null || echo "unset '$k'"
            done
        fi

        # unset all blacklisted keys
        if ! test -z "$BLACKLIST"
        then
            printf "\n# blacklist\n"
            for k in $BLACKLIST
            do
                echo "unset '$k'"
            done
        fi


        # export all keys from `src`
        printf "\n# export\n"
        for k in $src_keys
        do
            # exclude blacklisted keys
            if ! expr "$BLACKLIST" : ".*\<$k\>.*" >/dev/null
            then
                bv=$(grep -e "^$k=" $src | cut -f 2- -d= | sed -e 's/"/\\"/g')
                echo "export $k=\"$bv\""
            fi
        done
        printf "\n"

        # run all remaining arguments as `pre_exec` commands
        if ! test -z "$pre"
        then
            printf "\n# pre_exec_env\n"
            for pe in "$pre"
            do
                printf "$pe"
            done
            printf "\n"
        fi
        printf "\n"
    }

    env=$(_prep)

    test -z "$tgt" && echo  "$env"
    test -z "$tgt" || echo  "$env" > $tgt

    test -z "$tmp" || rm -f "$tmp"
}


# ------------------------------------------------------------------------------
#
check(){
    # run a given command, log stdout/stderr if requested (otherwise
    # leave unaltered), and exit on errors.  Following flags are used
    #
    #   -o <file>  : redirect stdout to <file>
    #   -e <file>  : redirect stderr to <file>
    #   -f         : fail on error (`exit $retval`)
    #

    errfile=''
    outfile=''
    failerr=0

    while getopts o:e:f OPT
    do
        case $OPT in
            o)  outfile="$OPTARG";;
            e)  errfile="$OPTARG";;
            f)  failerr=1;;
            -)  break;;
        esac
    done
    shift $(($OPTIND - 1))
    cmd="$*"

    redir=''
    test -z "$outfile" && outfile=1
    test -z "$errfile" && errfile=2

    if   test -z "$outfile" -a -z "$errfile"; then ($cmd)
    elif test -z "$outfile"                 ; then ($cmd) 2>> "$errfile"
    elif test -z "$errfile"                 ; then ($cmd) 1>> "$outfile"
    else                                           ($cmd) 1>> "$outfile" \
                                                          2>> "$errfile"
    fi

    ret=$?

    if   test "$ret"     = 0; then return $ret
    elif test "$failerr" = 1; then exit   $ret
    else                           return $ret
    fi

}


# ------------------------------------------------------------------------------
#
<<<<<<< HEAD
sync_n(){

    # sync 'n' (see `-n`) instances by waiting for 'n' 'READY' signals
    # (presumably one from each instance), and then issuing one 'GO' signal to
    # whoever is interested.  The instances are not required to live in the same
    # OS image, and we thus cannot rely on actual UNIX signals.  Instead, we use
    # the (presumably shared) file system: the 'READY' signal appends a line to
    # the 'ready' file (see `-f`), the 'GO' signal creates removes the `ready`
    # file.

    #   -n <int>   : number of instances to sync
    #   -f <file>  : file used for signalling

    f=
    n=
    while getopts n:f: OPT
    do
        case $OPT in
            n)  n="$OPTARG";;
            f)  f="$OPTARG";;
        esac
    done

    test -z "$n" && echo "ERROR: missing option -n"
    test -z "$n" && return 1
    test -z "$f" && echo "ERROR: missing option -f"
    test -z "$f" && return 1

    while true
    do
        test -f "$f" -a $(wc -l "$f") = "$n" && break
        sleep 0.1   # assume we can sleep for <float> seconds
    done

    rm -f "$f"

}


# ------------------------------------------------------------------------------
=======
# env_prep -s ed1.env -d ed2.env -t ed3.sh  "echo foo bar" "echo buz"
>>>>>>> 132cebd9
<|MERGE_RESOLUTION|>--- conflicted
+++ resolved
@@ -244,7 +244,6 @@
 
 # ------------------------------------------------------------------------------
 #
-<<<<<<< HEAD
 sync_n(){
 
     # sync 'n' (see `-n`) instances by waiting for 'n' 'READY' signals
@@ -285,6 +284,4 @@
 
 
 # ------------------------------------------------------------------------------
-=======
 # env_prep -s ed1.env -d ed2.env -t ed3.sh  "echo foo bar" "echo buz"
->>>>>>> 132cebd9
