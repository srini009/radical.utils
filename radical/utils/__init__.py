
__author__    = "Radical.Utils Development Team (Andre Merzky, Ole Weidner)"
__copyright__ = "Copyright 2013, RADICAL@Rutgers"
__license__   = "MIT"


import os

version=open (os.path.dirname (os.path.abspath (__file__)) + "/VERSION", 'r').read().strip()

# import utility classes
from object_cache   import ObjectCache
from plugin_manager import PluginManager
from singleton      import Singleton
from threads        import Thread, RLock, NEW, RUNNING, DONE, FAILED
from url            import Url
from dict_mixin     import DictMixin
from lockable       import Lockable
from registry       import Registry, READONLY, READWRITE
from regex          import ReString, ReSult
<<<<<<< HEAD
from reporter       import Reporter
=======
>>>>>>> a6c534da

# import utility methods
from ids            import generate_id
from read_json      import read_json
from tracer         import trace, untrace
from which          import which

# import sub-modules
# from config         import Configuration, Configurable, ConfigOption, getConfig


# ------------------------------------------------------------------------------

<|MERGE_RESOLUTION|>--- conflicted
+++ resolved
@@ -5,6 +5,7 @@
 
 
 import os
+
 
 version=open (os.path.dirname (os.path.abspath (__file__)) + "/VERSION", 'r').read().strip()
 
@@ -18,10 +19,7 @@
 from lockable       import Lockable
 from registry       import Registry, READONLY, READWRITE
 from regex          import ReString, ReSult
-<<<<<<< HEAD
 from reporter       import Reporter
-=======
->>>>>>> a6c534da
 
 # import utility methods
 from ids            import generate_id
