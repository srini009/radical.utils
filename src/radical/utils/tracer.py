
__author__    = "Radical.Utils Development Team (Andre Merzky)"
__copyright__ = "Copyright 2013, RADICAL@Rutgers"
__license__   = "MIT"


import sys
import linecache

_trace_external  = True
_trace_namespace = 'radical'
_trace_logger    = None


<<<<<<< HEAD
'''
  idea from
=======
# ------------------------------------------------------------------------------
#
'''
  kudos:
>>>>>>> f7dd7f68
  http://www.dalkescientific.com/writings/diary/archive/2005/04/20/\
                                                        tracing_python_code.html


  This module will trace all python function calls, printing each line as it is
  being executed.  It will not print traces for system libraries (i.e. modules
  which are not in the configured namespace), but will indicate when the code
  descents to the system level.

  Python system traces are not following Python's `exec()` call (and
  derivatives), so the resulting trace may be incomplete.   The tracer
  may also fail to step through loaded plugins or adaptors.

  Use like this::

      def my_call(url):

<<<<<<< HEAD
          radical.utils.tracer.trace('radical')
=======
          ru.tracer.trace('radical')
>>>>>>> f7dd7f68

          u = radical.Url(url_str)
          print str(u)

<<<<<<< HEAD
          radical.utils.tracer.untrace()

'''

# fout = open('/tmp/ru.trace', 'w+')
=======
          ru.tracer.untrace()

'''
>>>>>>> f7dd7f68

_trace_namespace = 'radical'


# ------------------------------------------------------------------------------
#
<<<<<<< HEAD
def _tracer(frame, event, arg):
=======
def _tracer(frame, event, _):
>>>>>>> f7dd7f68

    global _trace_external                               # pylint: disable=W0603
    global _trace_logger                                 # pylint: disable=W0603

  # if  event == "call":
    if  event == "line":

        filename = frame.f_globals["__file__"]
        lineno   = frame.f_lineno

<<<<<<< HEAD
        if  filename.endswith(".pyc") or \
            filename.endswith(".pyo") :
            filename = filename[:-1]

        line = linecache.getline(filename, lineno)
        idx  = string.find      (filename, _trace_namespace)

        if idx >= 0:
=======
        if filename.endswith(".pyc") or \
           filename.endswith(".pyo"):
            filename = filename[:-1]

        line = linecache.getline(filename, lineno)

        if _trace_namespace in filename:
>>>>>>> f7dd7f68

            idx  = filename.rindex(_trace_namespace)
            name = filename[idx:]
<<<<<<< HEAD
            print "%-60s:%4d: %s" % (name, lineno, line.rstrip())
=======
            if _trace_logger:
                _trace_logger.debug('[trace]: %s %4d %s', name, lineno, line.rstrip())
            else:
                print("%-60s:%4d: %s" % (name, lineno, line.rstrip()))
>>>>>>> f7dd7f68
            _trace_external = False

        else:

            if not _trace_external:
<<<<<<< HEAD
                print "--> %-56s:%4d: %s" % (filename, lineno, line.rstrip())
=======
                name = '/'.join(filename.split('/')[-3:])
                if _trace_logger:
                    _trace_logger.debug('[trace]: %s %4d %s', name, lineno, line.rstrip())
                else:
                    print("--> %-56s:%4d: %s" % (name, lineno, line.rstrip()))
>>>>>>> f7dd7f68
            _trace_external = True

    return _tracer


# ------------------------------------------------------------------------------
<<<<<<< HEAD
def trace(namespace='radical'):
=======
def trace(namespace='radical', logger=None):

    global _trace_namespace                              # pylint: disable=W0603
    global _trace_logger                                 # pylint: disable=W0603
>>>>>>> f7dd7f68

    _trace_namespace = namespace
<<<<<<< HEAD
=======
    _trace_logger    = logger

>>>>>>> f7dd7f68
    sys.settrace(_tracer)


# ------------------------------------------------------------------------------
def untrace():

    sys.settrace(None)


# ------------------------------------------------------------------------------
<|MERGE_RESOLUTION|>--- conflicted
+++ resolved
@@ -12,15 +12,10 @@
 _trace_logger    = None
 
 
-<<<<<<< HEAD
-'''
-  idea from
-=======
 # ------------------------------------------------------------------------------
 #
 '''
   kudos:
->>>>>>> f7dd7f68
   http://www.dalkescientific.com/writings/diary/archive/2005/04/20/\
                                                         tracing_python_code.html
 
@@ -38,37 +33,21 @@
 
       def my_call(url):
 
-<<<<<<< HEAD
-          radical.utils.tracer.trace('radical')
-=======
           ru.tracer.trace('radical')
->>>>>>> f7dd7f68
 
           u = radical.Url(url_str)
           print str(u)
 
-<<<<<<< HEAD
-          radical.utils.tracer.untrace()
-
-'''
-
-# fout = open('/tmp/ru.trace', 'w+')
-=======
           ru.tracer.untrace()
 
 '''
->>>>>>> f7dd7f68
 
 _trace_namespace = 'radical'
 
 
 # ------------------------------------------------------------------------------
 #
-<<<<<<< HEAD
-def _tracer(frame, event, arg):
-=======
 def _tracer(frame, event, _):
->>>>>>> f7dd7f68
 
     global _trace_external                               # pylint: disable=W0603
     global _trace_logger                                 # pylint: disable=W0603
@@ -79,70 +58,52 @@
         filename = frame.f_globals["__file__"]
         lineno   = frame.f_lineno
 
-<<<<<<< HEAD
-        if  filename.endswith(".pyc") or \
-            filename.endswith(".pyo") :
-            filename = filename[:-1]
-
-        line = linecache.getline(filename, lineno)
-        idx  = string.find      (filename, _trace_namespace)
-
-        if idx >= 0:
-=======
         if filename.endswith(".pyc") or \
            filename.endswith(".pyo"):
             filename = filename[:-1]
 
         line = linecache.getline(filename, lineno)
+        idx  = line.find        (filename, _trace_namespace)
 
         if _trace_namespace in filename:
->>>>>>> f7dd7f68
 
             idx  = filename.rindex(_trace_namespace)
             name = filename[idx:]
-<<<<<<< HEAD
-            print "%-60s:%4d: %s" % (name, lineno, line.rstrip())
-=======
+
             if _trace_logger:
-                _trace_logger.debug('[trace]: %s %4d %s', name, lineno, line.rstrip())
+                _trace_logger.debug('[trace]: %s %4d %s', name, lineno,
+                                                          line.rstrip())
             else:
                 print("%-60s:%4d: %s" % (name, lineno, line.rstrip()))
->>>>>>> f7dd7f68
+
             _trace_external = False
 
         else:
 
             if not _trace_external:
-<<<<<<< HEAD
-                print "--> %-56s:%4d: %s" % (filename, lineno, line.rstrip())
-=======
+
                 name = '/'.join(filename.split('/')[-3:])
+
                 if _trace_logger:
-                    _trace_logger.debug('[trace]: %s %4d %s', name, lineno, line.rstrip())
+                    _trace_logger.debug('[trace]: %s %4d %s', name, lineno,
+                                                              line.rstrip())
                 else:
                     print("--> %-56s:%4d: %s" % (name, lineno, line.rstrip()))
->>>>>>> f7dd7f68
+
             _trace_external = True
 
     return _tracer
 
 
 # ------------------------------------------------------------------------------
-<<<<<<< HEAD
-def trace(namespace='radical'):
-=======
 def trace(namespace='radical', logger=None):
 
     global _trace_namespace                              # pylint: disable=W0603
     global _trace_logger                                 # pylint: disable=W0603
->>>>>>> f7dd7f68
 
     _trace_namespace = namespace
-<<<<<<< HEAD
-=======
     _trace_logger    = logger
 
->>>>>>> f7dd7f68
     sys.settrace(_tracer)
 
 
