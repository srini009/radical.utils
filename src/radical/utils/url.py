--- conflicted
+++ resolved
@@ -7,11 +7,7 @@
 import os
 
 from .contrib import urlparse25 as urlparse
-<<<<<<< HEAD
-from . import signatures         as rus
-=======
 from .        import signatures as rus
->>>>>>> 989abe6b
 
 
 # ------------------------------------------------------------------------------
@@ -51,21 +47,11 @@
 
     # --------------------------------------------------------------------------
     #
-<<<<<<< HEAD
-    @rus.takes   ('Url', 
-                  rus.optional ((str, 'Url')))
-    @rus.returns (rus.nothing)
-    def __init__(self, url_in=''):
-        """ 
-        __init__(url_in='')
-
-=======
     @rus.takes  ('Url',
                  rus.optional((str, 'Url')))
     @rus.returns(rus.nothing)
     def __init__(self, url_in=None):
         '''
->>>>>>> 989abe6b
         Create a new Url object from a string or another Url object.
         '''
 
@@ -79,19 +65,10 @@
     # --------------------------------------------------------------------------
     #
     ##
-<<<<<<< HEAD
-    @rus.takes   ('Url')
-    @rus.returns ((rus.nothing, str))
-    def __str__  (self):
-        """
-        __str__()
-
-=======
     @rus.takes  ('Url')
     @rus.returns((rus.nothing, str))
     def __str__ (self):
         '''
->>>>>>> 989abe6b
         String representation.
         '''
 
@@ -101,22 +78,13 @@
     # --------------------------------------------------------------------------
     #
     ##
-<<<<<<< HEAD
-    @rus.takes   ('Url')
-    @rus.returns (str)
-=======
     @rus.takes  ('Url')
     @rus.returns(str)
->>>>>>> 989abe6b
     def __unicode__(self):
         '''
         Unicode representation.
-<<<<<<< HEAD
-        """
-=======
-        '''
-
->>>>>>> 989abe6b
+        '''
+
         return '%s'  %  str(self._urlobj.geturl())
 
 
@@ -147,27 +115,6 @@
     # --------------------------------------------------------------------------
     #
     ##
-<<<<<<< HEAD
-    @rus.takes   ('Url', 
-                  rus.optional(str),
-                  rus.optional(str),
-                  rus.optional(str),
-                  rus.optional((str, int)))
-    @rus.returns (str)
-    def _make_netloc (self, username, password, hostname, port):
-        """ 
-        _make_netloc(self, username, password, hostname, port)
-
-        Private helper function to generate netloc string.
-        """
-        netloc = str()
-
-        if  username :
-            if  password : netloc += "%s:%s@" % (username, password)
-            else :         netloc += "%s@"    % (username)
-        if  hostname :     netloc += "%s"     % (hostname)
-        if  port     :     netloc += ":%s"    % (port)
-=======
     @rus.takes  ('Url',
                  rus.optional(str),
                  rus.optional(str),
@@ -185,7 +132,6 @@
         elif username             : netloc += '%s@'    %  username
         if   hostname             : netloc += '%s'     %  hostname
         if   port                 : netloc += ':%s'    %  port
->>>>>>> 989abe6b
 
         return netloc
 
@@ -250,17 +196,9 @@
 
     # --------------------------------------------------------------------------
     #
-<<<<<<< HEAD
-    # Scheme property
-    #
-    @rus.takes   ('Url', 
-                  (rus.nothing, str))
-    @rus.returns (rus.nothing)
-=======
-    @rus.takes  ('Url',
-                 (rus.nothing, str))
-    @rus.returns(rus.nothing)
->>>>>>> 989abe6b
+    @rus.takes  ('Url',
+                 (rus.nothing, str))
+    @rus.returns(rus.nothing)
     def set_scheme(self, scheme):
         '''
         Set the URL 'scheme' component.
@@ -272,14 +210,6 @@
 
         self._renew_url(scheme=scheme)
 
-<<<<<<< HEAD
-    @rus.takes   ('Url')
-    @rus.returns ((rus.nothing, str))
-    def get_scheme(self):
-        """
-        get_scheme()
-=======
->>>>>>> 989abe6b
 
     @rus.takes  ('Url')
     @rus.returns((rus.nothing, str))
@@ -298,17 +228,9 @@
 
     # --------------------------------------------------------------------------
     #
-<<<<<<< HEAD
-    # Host property
-    #
-    @rus.takes   ('Url', 
-                  (rus.nothing, str))
-    @rus.returns (rus.nothing)
-=======
-    @rus.takes  ('Url',
-                 (rus.nothing, str))
-    @rus.returns(rus.nothing)
->>>>>>> 989abe6b
+    @rus.takes  ('Url',
+                 (rus.nothing, str))
+    @rus.returns(rus.nothing)
     def set_host(self, hostname):
         '''
         Set the 'hostname' component.
@@ -319,14 +241,6 @@
 
         self._renew_netloc(hostname=hostname)
 
-<<<<<<< HEAD
-    @rus.takes   ('Url')
-    @rus.returns ((rus.nothing, str))
-    def get_host(self):
-        """ 
-        get_host()
-=======
->>>>>>> 989abe6b
 
     @rus.takes  ('Url')
     @rus.returns((rus.nothing, str))
@@ -344,17 +258,9 @@
 
     # --------------------------------------------------------------------------
     #
-<<<<<<< HEAD
-    # Port property
-    #
-    @rus.takes   ('Url', 
-                  (rus.nothing, str, int))
-    @rus.returns (rus.nothing)
-=======
     @rus.takes  ('Url',
                  (rus.nothing, str, int))
     @rus.returns(rus.nothing)
->>>>>>> 989abe6b
     def set_port(self, port):
         '''
         Set the URL 'port' component.
@@ -385,17 +291,9 @@
 
     # --------------------------------------------------------------------------
     #
-<<<<<<< HEAD
-    # Username property
-    #
-    @rus.takes   ('Url', 
-                  (rus.nothing, str))
-    @rus.returns (rus.nothing)
-=======
-    @rus.takes  ('Url',
-                 (rus.nothing, str))
-    @rus.returns(rus.nothing)
->>>>>>> 989abe6b
+    @rus.takes  ('Url',
+                 (rus.nothing, str))
+    @rus.returns(rus.nothing)
     def set_username(self, username):
         '''
         Set the URL 'username' component.
@@ -406,14 +304,6 @@
 
         self._renew_netloc(username=username)
 
-<<<<<<< HEAD
-    @rus.takes   ('Url')
-    @rus.returns ((rus.nothing, str))
-    def get_username(self):
-        """ 
-        get_username()
-=======
->>>>>>> 989abe6b
 
     @rus.takes  ('Url')
     @rus.returns((rus.nothing, str))
@@ -431,17 +321,9 @@
 
     # --------------------------------------------------------------------------
     #
-<<<<<<< HEAD
-    # Password property
-    #
-    @rus.takes   ('Url', 
-                  (rus.nothing, str))
-    @rus.returns (rus.nothing)
-=======
-    @rus.takes  ('Url',
-                 (rus.nothing, str))
-    @rus.returns(rus.nothing)
->>>>>>> 989abe6b
+    @rus.takes  ('Url',
+                 (rus.nothing, str))
+    @rus.returns(rus.nothing)
     def set_password(self, password):
         '''
         Set the URL 'password' component.
@@ -450,15 +332,7 @@
         :type password:  str
         '''
 
-<<<<<<< HEAD
-    @rus.takes   ('Url')
-    @rus.returns ((rus.nothing, str))
-    def get_password(self):
-        """ 
-        get_password()
-=======
         self._renew_netloc(password=password)
->>>>>>> 989abe6b
 
 
     @rus.takes  ('Url')
@@ -477,17 +351,9 @@
 
     # --------------------------------------------------------------------------
     #
-<<<<<<< HEAD
-    # Fragment property
-    #
-    @rus.takes   ('Url', 
-                  (rus.nothing, str))
-    @rus.returns (rus.nothing)
-=======
-    @rus.takes  ('Url',
-                 (rus.nothing, str))
-    @rus.returns(rus.nothing)
->>>>>>> 989abe6b
+    @rus.takes  ('Url',
+                 (rus.nothing, str))
+    @rus.returns(rus.nothing)
     def set_fragment(self, fragment):
         '''
         Set the URL 'fragment' component.
@@ -496,15 +362,7 @@
         :type fragment:  str
         '''
 
-<<<<<<< HEAD
-    @rus.takes   ('Url')
-    @rus.returns ((rus.nothing, str))
-    def get_fragment(self):
-        """ 
-        get_fragment()
-=======
         self._renew_url(fragment=fragment)
->>>>>>> 989abe6b
 
 
     @rus.takes  ('Url')
@@ -523,17 +381,9 @@
 
     # --------------------------------------------------------------------------
     #
-<<<<<<< HEAD
-    # Path property
-    #
-    @rus.takes   ('Url', 
-                  (rus.nothing, str))
-    @rus.returns (rus.nothing)
-=======
-    @rus.takes  ('Url',
-                 (rus.nothing, str))
-    @rus.returns(rus.nothing)
->>>>>>> 989abe6b
+    @rus.takes  ('Url',
+                 (rus.nothing, str))
+    @rus.returns(rus.nothing)
     def set_path(self, path):
         '''
         Set the URL 'path' component.
@@ -542,15 +392,7 @@
         :type path:  str
         '''
 
-<<<<<<< HEAD
-    @rus.takes   ('Url')
-    @rus.returns ((rus.nothing, str))
-    def get_path(self):
-        """ 
-        get_path()
-=======
         self._renew_url(path=path, force_path=True)
->>>>>>> 989abe6b
 
 
     @rus.takes  ('Url')
@@ -572,17 +414,9 @@
 
     # --------------------------------------------------------------------------
     #
-<<<<<<< HEAD
-    # Query property
-    #
-    @rus.takes   ('Url', 
-                  (rus.nothing, str))
-    @rus.returns (rus.nothing)
-=======
-    @rus.takes  ('Url',
-                 (rus.nothing, str))
-    @rus.returns(rus.nothing)
->>>>>>> 989abe6b
+    @rus.takes  ('Url',
+                 (rus.nothing, str))
+    @rus.returns(rus.nothing)
     def set_query(self, query):
         '''
         Set the URL 'query' component.
@@ -593,14 +427,6 @@
 
         self._renew_url(query=query)
 
-<<<<<<< HEAD
-    @rus.takes   ('Url')
-    @rus.returns ((rus.nothing, str))
-    def get_query(self):
-        """
-        get_query()
-=======
->>>>>>> 989abe6b
 
     @rus.takes  ('Url')
     @rus.returns((rus.nothing, str))
