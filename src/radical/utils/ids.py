
__author__    = "Radical.Utils Development Team (Andre Merzky)"
__copyright__ = "Copyright 2013, RADICAL@Rutgers"
__license__   = "MIT"


import os
import time
import uuid
import fcntl
import socket
import datetime
import threading
<<<<<<< HEAD
from . import singleton
=======
>>>>>>> 989abe6b

from .singleton import Singleton
from .misc      import dockerized, get_radical_base

TEMPLATE_SIMPLE  = "%(prefix)s.%(counter)04d"
TEMPLATE_UNIQUE  = "%(prefix)s.%(date)s.%(time)s.%(pid)06d.%(counter)04d"
TEMPLATE_PRIVATE = "%(prefix)s.%(host)s.%(user)s.%(days)06d.%(day_counter)04d"
TEMPLATE_UUID    = "%(prefix)s.%(uuid)s"


# ------------------------------------------------------------------------------
#
<<<<<<< HEAD
class _IDRegistry(object, metaclass=singleton.Singleton):
=======
class _IDRegistry(object, metaclass=Singleton):
>>>>>>> 989abe6b
    """
    This helper class (which is not exposed to any user of radical.utils)
    generates a sequence of continous numbers for each known ID prefix.  It is
    a singleton, and thread safe (assuming that the Singleton metaclass supports
    thread safe construction).
    """


    # --------------------------------------------------------------------------
    def __init__(self):
        """
        Initialized the registry dict and the threading lock
        """

        self._rlock    = threading.RLock()
        self._registry = dict()


    # --------------------------------------------------------------------------
    def get_counter(self, prefix):
        """
        Obtain the next number in the sequence for the given prefix.
        If the prefix is not known, a new registry counter is created.
        """

        with self._rlock:

            if prefix not in self._registry:
                self._registry[prefix] = 0

            ret = self._registry[prefix]

            self._registry[prefix] += 1

            return ret


    # --------------------------------------------------------------------------
    def reset_counter(self, prefix, reset_all_others=False):
        """
        Reset the given counter to zero.
        """

        with self._rlock:

            if reset_all_others:
                # reset all counters *but* the one given
                for p in self._registry:
                    if p != prefix:
                        self._registry[p] = 0
            else:
                self._registry[prefix] = 0


# ------------------------------------------------------------------------------
#
# we create on private singleton instance for the ID registry.
#
_id_registry = _IDRegistry()
_BASE        = get_radical_base('utils')


# ------------------------------------------------------------------------------
#
ID_SIMPLE  = 'simple'
ID_UNIQUE  = 'unique'
ID_PRIVATE = 'private'
ID_CUSTOM  = 'custom'
ID_UUID    = 'uiud'


# ------------------------------------------------------------------------------
#
def generate_id(prefix, mode=ID_SIMPLE, namespace=None):
    """
    Generate a human readable, sequential ID for the given prefix.

    The ID is by default very simple and thus very readable, but cannot be
    assumed to be globally unique -- simple ID uniqueness is only guaranteed
    within the scope of one python instance.

    If `mode` is set to the non-default type `ID_UNIQUE`, an attempt is made to
    generate readable but globally unique IDs -- although the level of
    confidence for uniqueness is significantly smaller than for, say UUIDs.

    Examples::

        print radical.utils.generate_id('item.')
        print radical.utils.generate_id('item.')
        print radical.utils.generate_id('item.', mode=radical.utils.ID_SIMPLE)
        print radical.utils.generate_id('item.', mode=radical.utils.ID_SIMPLE)
        print radical.utils.generate_id('item.', mode=radical.utils.ID_UNIQUE)
        print radical.utils.generate_id('item.', mode=radical.utils.ID_UNIQUE)
        print radical.utils.generate_id('item.', mode=radical.utils.ID_PRIVATE)
        print radical.utils.generate_id('item.', mode=radical.utils.ID_PRIVATE)
        print radical.utils.generate_id('item.', mode=radical.utils.ID_UUID)

    The above will generate the IDs:

        item.0001
        item.0002
        item.0003
        item.0004
        item.2014.07.30.13.13.44.0001
        item.2014.07.30.13.13.44.0002
        item.cameo.merzky.021342.0001
        item.cameo.merzky.021342.0002
        item.23cacb7e-0b08-11e5-9f0f-08002716eaa9

    where 'cameo' is the (short) hostname, 'merzky' is the username, and '02134'
    is 'days since epoch'.  The last element, the counter is unique for each id
    type and item type, and restarts for each session (application process).  In
    the last case though (`ID_PRIVATE`), the counter is reset for every new day,
    and can thus span multiple applications.

    'namespace' argument can be specified to a value such that unique IDs are
    created local to that namespace, . For example, you can create a session
    and use the session ID as a namespace for all the IDs of the objects of that
    execution.

    Example::

        sid  = generate_id('re.session', ID_PRIVATE)
        uid1 = generate_id('task.%(item_counter)04d', ID_CUSTOM, namespace=sid)
        uid2 = generate_id('task.%(item_counter)04d', ID_CUSTOM, namespace=sid)
        ...


    This will generate the following ids::

        re.session.rivendell.vivek.017548.0001
        task.0000
        task.0001

    where the `task.*` IDs are unique for the used sid namespace.

    The namespaces are stored under ```$RADICAL_BASE_DIR/.radical/utils/```.
    If `RADICAL_BASE_DIR` is not set, then `$HOME` is used.

    Note that for docker containers, we try to avoid hostname / username clashes
    and will, for `ID_PRIVATE`, revert to `ID_UUID`.
    """

    if not prefix or \
        not isinstance(prefix, str):
        raise TypeError("ID generation expect prefix in basestring type")

    template = ""

    if dockerized() and mode == ID_PRIVATE:
        mode = ID_UUID

    if   mode == ID_CUSTOM : template = prefix
    elif mode == ID_UUID   : template = TEMPLATE_UUID
    elif mode == ID_SIMPLE : template = TEMPLATE_SIMPLE
    elif mode == ID_UNIQUE : template = TEMPLATE_UNIQUE
    elif mode == ID_PRIVATE: template = TEMPLATE_PRIVATE
    else: raise ValueError("unsupported mode '%s'", mode)

    return _generate_id(template, prefix, namespace)


# ------------------------------------------------------------------------------
#
def _generate_id(template, prefix, namespace=None):

    # FIXME: several of the vars below are constants, and many of them are
    # rarely used in IDs.  They should be created only once per module instance,
    # and/or only if needed.

    import getpass

    state_dir = _BASE
    if namespace:
        state_dir += '/%s' % namespace

    try:
        os.makedirs(state_dir)
    except:
        pass

    # seconds since epoch(float), and timestamp
    seconds = time.time()
    now     = datetime.datetime.fromtimestamp(seconds)
    days    = int(seconds / (60 * 60 * 24))

    try:
        user = getpass.getuser()
    except:
        user = 'nobody'

    info = dict()

    info['day_counter' ] = 0
    info['item_counter'] = 0
    info['counter'     ] = 0
    info['prefix'      ] = prefix
    info['seconds'     ] = int(seconds)     # full seconds since epoch
    info['days'        ] = days             # full days since epoch
    info['user'        ] = user             # local username
    info['now'         ] = now
    info['date'        ] = "%04d.%02d.%02d" % (now.year, now.month,  now.day)
    info['time'        ] = "%02d.%02d.%02d" % (now.hour, now.minute, now.second)
    info['pid'         ] = os.getpid()

    # the following ones are time consuming, and only done when needed
    if '%(host)' in template: info['host'] = socket.gethostname()  # localhost
    if '%(uuid)' in template: info['uuid'] = uuid.uuid1()          # plain uuid

    if '%(day_counter)' in template:
        fd = os.open("%s/ru_%s_%s.cnt" % (state_dir, user, days),
                                          os.O_RDWR | os.O_CREAT)
        fcntl.flock(fd, fcntl.LOCK_EX)
        os.lseek(fd, 0, os.SEEK_SET )
        data = os.read(fd, 256)
        if not data: data = 0
        info['day_counter'] = int(data)
        os.lseek(fd, 0, os.SEEK_SET )
        line = "%d\n" % (info['day_counter'] + 1)
        line = str.encode(line)
        os.write(fd, line)
        os.close(fd)

    if '%(item_counter)' in template:
        fd = os.open("%s/ru_%s_%s.cnt" % (state_dir, user, prefix),
                                          os.O_RDWR | os.O_CREAT)
        fcntl.flock(fd, fcntl.LOCK_EX)
        os.lseek(fd, 0, os.SEEK_SET)
        data = os.read(fd, 256)
        if not data: data = 0
        info['item_counter'] = int(data)
        os.lseek(fd, 0, os.SEEK_SET)
        line = "%d\n" % (info['item_counter'] + 1)
        line = str.encode(line)
        os.write(fd, line)
        os.close(fd)

    if '%(counter)' in template:
        info['counter'] = _id_registry.get_counter(prefix.replace('%', ''))

    ret = template % info

    if '%(' in ret:
      # import pprint
      # pprint.pprint(info)
      # print template
      # print ret
        raise ValueError('unknown pattern in template (%s)' % template)

    if 'client_notify' in ret and 'get' in ret:
        from .debug import print_stacktrace
        print_stacktrace(ret)

    return ret


# ------------------------------------------------------------------------------
#
def reset_id_counters(prefix=None, reset_all_others=False):

    if not isinstance(prefix, list):
        prefix = [prefix]

    for p in prefix:
        _id_registry.reset_counter(p.replace('%', ''), reset_all_others)


# ------------------------------------------------------------------------------
<|MERGE_RESOLUTION|>--- conflicted
+++ resolved
@@ -11,10 +11,6 @@
 import socket
 import datetime
 import threading
-<<<<<<< HEAD
-from . import singleton
-=======
->>>>>>> 989abe6b
 
 from .singleton import Singleton
 from .misc      import dockerized, get_radical_base
@@ -27,11 +23,7 @@
 
 # ------------------------------------------------------------------------------
 #
-<<<<<<< HEAD
-class _IDRegistry(object, metaclass=singleton.Singleton):
-=======
 class _IDRegistry(object, metaclass=Singleton):
->>>>>>> 989abe6b
     """
     This helper class (which is not exposed to any user of radical.utils)
     generates a sequence of continous numbers for each known ID prefix.  It is
