
__author__    = "Radical.Utils Development Team (Andre Merzky)"
__copyright__ = "Copyright 2013, RADICAL@Rutgers"
__license__   = "MIT"


import re
import os
import time
import uuid
import fcntl
import socket
import datetime
import threading

<<<<<<< HEAD
from .misc      import dockerized
from .singleton import Singleton
=======
from .misc import dockerized, get_radical_base
>>>>>>> cf76f283


# ------------------------------------------------------------------------------
#
class _IDRegistry(object):
    """
    This helper class (which is not exposed to any user of radical.utils)
    generates a sequence of continous numbers for each known ID prefix.  It is
    a singleton, and thread safe (assuming that the Singleton metaclass supports
    thread safe construction).
    """

    __metaclass__ = Singleton


    # --------------------------------------------------------------------------
    def __init__(self):
        """
        Initialized the registry dict and the threading lock
        """

        self._rlock    = threading.RLock()
        self._registry = dict()


    # --------------------------------------------------------------------------
    def get_counter(self, prefix):
        """
        Obtain the next number in the sequence for the given prefix.
        If the prefix is not known, a new registry counter is created.
        """

        with self._rlock:

            if not prefix in self._registry:
                self._registry[prefix] = 0

            ret = self._registry[prefix]

            self._registry[prefix] += 1

            return ret


    # --------------------------------------------------------------------------
    def reset_counter(self, prefix, reset_all_others=False):
        """
        Reset the given counter to zero.
        """

        with self._rlock:
            
            if reset_all_others:
                # reset all counters *but* the one given
                for p in self._registry:
                    if p != prefix:
                        self._registry[p] = 0
            else:
                self._registry[prefix] = 0


# ------------------------------------------------------------------------------
#
# we create on private singleton instance for the ID registry.
#
_id_registry = _IDRegistry()
_BASE        = get_radical_base('utils')


# ------------------------------------------------------------------------------
#
ID_SIMPLE  = 'simple'
ID_UNIQUE  = 'unique'
ID_PRIVATE = 'private'
ID_CUSTOM  = 'custom'
ID_UUID    = 'uiud'

# ------------------------------------------------------------------------------
#
<<<<<<< HEAD
def generate_id(prefix, mode=ID_SIMPLE, base=None):
=======
def generate_id(prefix, mode=ID_SIMPLE, namespace=None):
>>>>>>> cf76f283
    """
    Generate a human readable, sequential ID for the given prefix.

    The ID is by default very simple and thus very readable, but cannot be
    assumed to be globally unique -- simple ID uniqueness is only guaranteed
    within the scope of one python instance.

    If `mode` is set to the non-default type `ID_UNIQUE`, an attempt is made to
    generate readable but globally unique IDs -- although the level of
    confidence for uniqueness is significantly smaller than for, say UUIDs.

    Examples::

        print radical.utils.generate_id('item.')
        print radical.utils.generate_id('item.')
        print radical.utils.generate_id('item.', mode=radical.utils.ID_SIMPLE)
        print radical.utils.generate_id('item.', mode=radical.utils.ID_SIMPLE)
        print radical.utils.generate_id('item.', mode=radical.utils.ID_UNIQUE)
        print radical.utils.generate_id('item.', mode=radical.utils.ID_UNIQUE)
        print radical.utils.generate_id('item.', mode=radical.utils.ID_PRIVATE)
        print radical.utils.generate_id('item.', mode=radical.utils.ID_PRIVATE)
        print radical.utils.generate_id('item.', mode=radical.utils.ID_UUID)

    The above will generate the IDs:

        item.0001
        item.0002
        item.0003
        item.0004
        item.2014.07.30.13.13.44.0001
        item.2014.07.30.13.13.44.0002
        item.cameo.merzky.021342.0001
        item.cameo.merzky.021342.0002
        item.23cacb7e-0b08-11e5-9f0f-08002716eaa9

    where 'cameo' is the (short) hostname, 'merzky' is the username, and '02134'
    is 'days since epoch'.  The last element, the counter is unique for each id
    type and item type, and restarts for each session (application process).  In
    the last case though (`ID_PRIVATE`), the counter is reset for every new day,
    and can thus span multiple applications.

    'namespace' argument can be specified to a value such that unique IDs are 
    created local to that namespace, . For example, you can create a session
    and use the session ID as a namespace for all the IDs of the objects of that
    execution. 

    Example:: 

        sid   = ru.generate_id('re.session', ru.ID_PRIVATE)
        print sid, ru.generate_id('pipeline.%(item_counter)04d', ru.ID_CUSTOM, namespace=sid)
        print sid, ru.generate_id('pipeline.%(item_counter)04d', ru.ID_CUSTOM, namespace=sid)


    This will generate the following output::

        re.session.vivek-HP-Pavilion-m6-Notebook-PC.vivek.017548.0001 pipeline.0000
        re.session.vivek-HP-Pavilion-m6-Notebook-PC.vivek.017548.0001 pipeline.0001

    The namespaces are stored under ```$RADICAL_BASE_DIR/.radical/utils/```.  If
    `RADICAL_BASE_DIR` is not set, then `$HOME` is used.

    Note that for docker containers, we try to avoid hostname / username clashes
    and will, for `ID_PRIVATE`, revert to `ID_UUID`.
    """

    if not prefix or \
        not isinstance(prefix, basestring):
        raise TypeError("ID generation expect prefix in basestring type")

    template = ""

    if dockerized() and mode == ID_PRIVATE:
         mode = ID_UUID

    if   mode == ID_SIMPLE : template = "%(prefix)s.%(counter)04d"
    elif mode == ID_UNIQUE : template = "%(prefix)s.%(date)s.%(time)s.%(pid)06d.%(counter)04d"
    elif mode == ID_PRIVATE: template = "%(prefix)s.%(host)s.%(user)s.%(days)06d.%(day_counter)04d"
    elif mode == ID_CUSTOM : template = prefix
    elif mode == ID_UUID   : template = "%(prefix)s.%(uuid)s"
    else:
        raise ValueError("mode '%s' not supported for ID generation", mode)

<<<<<<< HEAD
    return _generate_id(template, prefix, base)

# ------------------------------------------------------------------------------
#
def _generate_id(template, prefix, base=None):
    '''
    base: directory to store the counter state in
          default: `$HOME/.radical/utils`
    '''
=======
    return _generate_id(template, prefix, namespace)

# ------------------------------------------------------------------------------
#
def _generate_id(template, prefix, namespace=None):
>>>>>>> cf76f283

    # FIXME: several of the vars below are constants, and many of them are
    # rarely used in IDs.  They should be created only once per module instance,
    # and/or only if needed.

    if not base:
        base = _BASE

    import getpass

    state_dir = _BASE
    if namespace:
        state_dir += '/%s' % namespace

    try:
        os.makedirs(state_dir)
    except:
        pass

    # seconds since epoch(float), and timestamp
    seconds = time.time()
    now     = datetime.datetime.fromtimestamp(seconds)
    days    = int(seconds / (60*60*24))

    try:
        user = getpass.getuser()
    except Exception:
        user = 'nobody'

    info = dict()

    info['day_counter' ]  = 0
    info['item_counter']  = 0
    info['counter'     ]  = 0
    info['prefix'      ]  = prefix
    info['now'         ]  = now
    info['seconds'     ]  = int(seconds)              # full seconds since epoch
    info['days'        ]  = days                      # full days since epoch
    info['user'        ]  = user                      # local username
    info['date'        ]  = "%04d.%02d.%02d" % (now.year, now.month,  now.day)
    info['time'        ]  = "%02d.%02d.%02d" % (now.hour, now.minute, now.second)
    info['pid'         ]  = os.getpid()

    # the following ones are time consuming, and only done when needed
    if '%(host)' in template: info['host'] = socket.gethostname() # local hostname
    if '%(uuid)' in template: info['uuid'] = uuid.uuid1()         # pain old uuid

    # FIXME: os.open should be scoped in a `with` clause, or in
    #        a `try/except/finally` clause

    if '%(day_counter)' in template:
<<<<<<< HEAD
        fd = os.open("%s/rp_%s_%s.cnt" % (base, user, days), os.O_RDWR | os.O_CREAT)
=======
        fd = os.open("%s/ru_%s_%s.cnt" % (state_dir, user, days), os.O_RDWR | os.O_CREAT)
>>>>>>> cf76f283
        fcntl.flock(fd, fcntl.LOCK_EX)
        os.lseek(fd, 0, os.SEEK_SET )
        data = os.read(fd, 256)
        if not data: data = 0
        info['day_counter'] = int(data)
        os.lseek(fd, 0, os.SEEK_SET )
        os.write(fd, "%d\n" % (info['day_counter']+1))
        os.close(fd)

    if '%(item_counter)' in template:
<<<<<<< HEAD
        tmp   = re.sub('\.?%\(.*?\).*?[sdf]', '', prefix)
        fname = "%s/rp_%s_%s.cnt" % (base, user, tmp)
        fd    = os.open(fname, os.O_RDWR | os.O_CREAT)
=======
        fd = os.open("%s/ru_%s_%s.cnt" % (state_dir, user, prefix), os.O_RDWR | os.O_CREAT)
>>>>>>> cf76f283
        fcntl.flock(fd, fcntl.LOCK_EX)
        os.lseek(fd, 0, os.SEEK_SET)
        data = os.read(fd, 256)
        if not data: data = 0
        info['item_counter'] = int(data)
        os.lseek(fd, 0, os.SEEK_SET)
        os.write(fd, "%d\n" % (info['item_counter']+1))
        os.close(fd)

    if '%(counter)' in template:
        info['counter'] = _id_registry.get_counter(prefix.replace('%', ''))


    ret = template % info

    if '%(' in ret:
      # import pprint
      # pprint.pprint(info)
      # print template
      # print ret
        raise ValueError('unknown replacement pattern in template (%s)' % template)

    return ret


# ------------------------------------------------------------------------------
#
def reset_id_counters(prefix=None, reset_all_others=False):

    if not isinstance(prefix, list):
        prefix = [prefix]

    for p in prefix:
        _id_registry.reset_counter(p.replace('%', ''), reset_all_others)


# ------------------------------------------------------------------------------
<|MERGE_RESOLUTION|>--- conflicted
+++ resolved
@@ -13,12 +13,8 @@
 import datetime
 import threading
 
-<<<<<<< HEAD
-from .misc      import dockerized
+from .misc      import dockerized, get_radical_base
 from .singleton import Singleton
-=======
-from .misc import dockerized, get_radical_base
->>>>>>> cf76f283
 
 
 # ------------------------------------------------------------------------------
@@ -98,11 +94,7 @@
 
 # ------------------------------------------------------------------------------
 #
-<<<<<<< HEAD
-def generate_id(prefix, mode=ID_SIMPLE, base=None):
-=======
 def generate_id(prefix, mode=ID_SIMPLE, namespace=None):
->>>>>>> cf76f283
     """
     Generate a human readable, sequential ID for the given prefix.
 
@@ -185,23 +177,12 @@
     else:
         raise ValueError("mode '%s' not supported for ID generation", mode)
 
-<<<<<<< HEAD
-    return _generate_id(template, prefix, base)
-
-# ------------------------------------------------------------------------------
-#
-def _generate_id(template, prefix, base=None):
-    '''
-    base: directory to store the counter state in
-          default: `$HOME/.radical/utils`
-    '''
-=======
     return _generate_id(template, prefix, namespace)
 
+
 # ------------------------------------------------------------------------------
 #
 def _generate_id(template, prefix, namespace=None):
->>>>>>> cf76f283
 
     # FIXME: several of the vars below are constants, and many of them are
     # rarely used in IDs.  They should be created only once per module instance,
@@ -253,11 +234,7 @@
     #        a `try/except/finally` clause
 
     if '%(day_counter)' in template:
-<<<<<<< HEAD
-        fd = os.open("%s/rp_%s_%s.cnt" % (base, user, days), os.O_RDWR | os.O_CREAT)
-=======
         fd = os.open("%s/ru_%s_%s.cnt" % (state_dir, user, days), os.O_RDWR | os.O_CREAT)
->>>>>>> cf76f283
         fcntl.flock(fd, fcntl.LOCK_EX)
         os.lseek(fd, 0, os.SEEK_SET )
         data = os.read(fd, 256)
@@ -268,13 +245,9 @@
         os.close(fd)
 
     if '%(item_counter)' in template:
-<<<<<<< HEAD
         tmp   = re.sub('\.?%\(.*?\).*?[sdf]', '', prefix)
-        fname = "%s/rp_%s_%s.cnt" % (base, user, tmp)
+        fname = "%s/rp_%s_%s.cnt" % (state_dir, user, tmp)
         fd    = os.open(fname, os.O_RDWR | os.O_CREAT)
-=======
-        fd = os.open("%s/ru_%s_%s.cnt" % (state_dir, user, prefix), os.O_RDWR | os.O_CREAT)
->>>>>>> cf76f283
         fcntl.flock(fd, fcntl.LOCK_EX)
         os.lseek(fd, 0, os.SEEK_SET)
         data = os.read(fd, 256)
