--- conflicted
+++ resolved
@@ -358,19 +358,14 @@
         if not self._enabled:
             return
 
-<<<<<<< HEAD
         if not title:
             title = self._name
 
-        if title:
-            fmt   = " %%-%ds\n" % (self._line_len - 1)
-            title = fmt % title
-
-        self._format(title, self._settings['title'])
-=======
+        if not title:
+            return
+
         fmt = " %%-%ds\n" % (self._line_len - 1)
         self._format(fmt % title, self._settings['title'])
->>>>>>> 0bfe8d58
 
 
     # --------------------------------------------------------------------------
