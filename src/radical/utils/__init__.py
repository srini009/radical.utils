--- conflicted
+++ resolved
@@ -51,13 +51,8 @@
 from .profile        import PROF_KEY_MAX
 
 from .json_io        import read_json, read_json_str, write_json
-<<<<<<< HEAD
-from .json_io        import parse_json, parse_json_str
-from .which          import which, which_of
-=======
 from .json_io        import parse_json, parse_json_str, metric_expand
 from .which          import which
->>>>>>> a7accc7d
 from .tracer         import trace, untrace
 from .get_version    import get_version
 
