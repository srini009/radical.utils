
__author__    = "Radical.Utils Development Team (Andre Merzky, Ole Weidner)"
__copyright__ = "Copyright 2013, RADICAL@Rutgers"
__license__   = "MIT"

# we want atfork imported first, specifically before os and logging
from .atfork         import *

# import utility classes
from .object_cache   import ObjectCache
from .plugin_manager import PluginManager
from .singleton      import Singleton
from .process        import Process
from .threads        import Thread, RLock
from .threads        import is_main_thread, is_this_thread, cancel_main_thread
from .threads        import main_thread, this_thread, get_thread_name, gettid
from .threads        import set_cancellation_handler, unset_cancellation_handler
from .threads        import raise_in_thread, ThreadExit, SignalRaised
from .futures        import Future
from .futures        import NEW, RUNNING, DONE, FAILED, CANCELED
from .url            import Url
from .dict_mixin     import DictMixin, dict_merge, dict_stringexpand
from .dict_mixin     import PRESERVE, OVERWRITE
from .lockable       import Lockable
from .registry       import Registry, READONLY, READWRITE
from .regex          import ReString, ReSult
from .reporter       import Reporter
from .benchmark      import Benchmark
from .lease_manager  import LeaseManager
from .daemonize      import Daemon
<<<<<<< HEAD
from .config         import Config, get_config
=======
from .poll           import Poller, POLLIN, POLLOUT, POLLERR, POLLALL
from .poll           import POLLNVAL, POLLPRI, POLLHUP
>>>>>>> d580ab11

# import utility methods
from .logger         import *
from .ids            import *
from .read_json      import *
from .tracer         import trace, untrace
from .which          import which
from .debug          import *
from .misc           import *
from .get_version    import get_version
from .algorithms     import *
from .profile        import *

# import decorators
from .timing         import timed_method

# import sub-modules


# ------------------------------------------------------------------------------


import os

_mod_root = os.path.dirname (__file__)

version_short, version_detail, version_base, \
               version_branch, sdist_name,   \
               sdist_path = get_version(_mod_root)
version = version_short

# ------------------------------------------------------------------------------
<|MERGE_RESOLUTION|>--- conflicted
+++ resolved
@@ -28,12 +28,9 @@
 from .benchmark      import Benchmark
 from .lease_manager  import LeaseManager
 from .daemonize      import Daemon
-<<<<<<< HEAD
 from .config         import Config, get_config
-=======
 from .poll           import Poller, POLLIN, POLLOUT, POLLERR, POLLALL
 from .poll           import POLLNVAL, POLLPRI, POLLHUP
->>>>>>> d580ab11
 
 # import utility methods
 from .logger         import *
@@ -50,12 +47,9 @@
 # import decorators
 from .timing         import timed_method
 
-# import sub-modules
-
 
 # ------------------------------------------------------------------------------
-
-
+#
 import os
 
 _mod_root = os.path.dirname (__file__)
@@ -65,4 +59,5 @@
                sdist_path = get_version(_mod_root)
 version = version_short
 
+
 # ------------------------------------------------------------------------------
