# pylint: disable=protected-access

import re
import os
import queue
import hashlib
import tempfile

<<<<<<< HEAD
import string_utils as su

=======
>>>>>>> 9fd9818c
from typing import List, Dict, Tuple, Any, Optional

import multiprocessing as mp

from .misc  import as_list, rec_makedir
from .shell import sh_callout


# we know that some env vars are not worth preserving.  We explicitly exclude
# those which are common to have complex syntax and need serious caution on
# shell escaping:
BLACKLIST  = ['PS1', 'LS_COLORS', '_', 'SHLVL']

# Identical task `pre_exec_cached` settings will result in the same environment
# settings, so we cache those environments here.  We rely on a hash to ensure
# `pre_exec_cached` identity.  Note that this assumes that settings do not
# depend on, say, the unit ID or similar, which needs very clear and prominent
# documentation.  Caching can be turned off by adding a unique noop string to
# the `pre_exec_cached` list - but we probably also add a config flag if that
# becomes a common issue.
_env_cache = dict()

# we use a regex to match snake_case words which we allow for variable names
# with the following conditions
#   - starts with a letter or underscore
#   - consists of letters, underscores and numbers
re_snake_case = re.compile(r'^[a-zA-Z_][\w]+$', re.ASCII)


# ------------------------------------------------------------------------------
#
def env_read(fname: str) -> Dict[str, str]:
    '''
    helper to parse environment from a file: this method parses the output of
    `env` and returns a dict with the found environment settings.
    '''

    with open(fname, 'r') as fin:
        lines = fin.readlines()

    return env_read_lines(lines)


# ------------------------------------------------------------------------------
#
def env_read_lines(lines: List[str]) -> Dict[str, str]:

    # POSIX definition of variable names
    key_pat = r'^[A-Za-z_][A-Za-z_0-9]*$'
    env     = dict()
    key     = None
    val     = ''

    for line in lines:

        # remove newline
        line = line.rstrip('\n')

        if not line:
            continue

        # search for new key
        if '=' not in line:
            # no key present - append linebreak and line to value
            val += '\n'
            val += line
            continue

        elems    = line.split('=', 1)
        this_key = elems.pop(0)
        this_val = elems[0] if elems else ''

        if re.match(key_pat, this_key):
            # valid key - store previous key/val if we have any, and
            # initialize `key` and `val`
            if key and key not in BLACKLIST:
                env[key] = val

            key = this_key
            val = this_val.strip()
        else:
            # invalid key - append linebreak and line to value
            val += '\n'
            val += line

    # store last key/val if we have any
    if key and key not in BLACKLIST:
        env[key] = val

    return env


# ------------------------------------------------------------------------------
#
def _quote(data: str) -> str:

    if "'" in data or '$' in data or '`' in data:
        # cannot use single quote, so use double quote and escale all other
        # double quotes in the data
        # NOTE: we only support these three types of shell directives
        data = data.replace('"', '\\"') \
                   .replace('$', '\\$')
        data = '"' + data + '"'

    else:
        # single quotes will do
        data = "'" + data +  "'"

    return data


# ------------------------------------------------------------------------------
#
def _unquote(data: str) -> str:

    if data.startswith("'") and data.endswith("'"):
        # just remove enclosing single quotes - no nesting
        data = data[1:-1]

    elif data.startswith('"') and data.endswith('"'):
        # remove enclosing double quotes, and replace all occurences of escaled
        # double quotes (`\"`) with an unescaled one (`"`).
        data = data[1:-1]
        data = data.replace('\\"', '"')

    return data


# ------------------------------------------------------------------------------
#
def env_eval(fname: str) -> Dict[str, str]:
    '''
    helper to create a dictionary with the env settings in the specified file
    which contains `unset` and `export` directives, or simple 'key=val' lines
    '''

    env = dict()
    with open(fname, 'r') as fin:

        for line in fin.readlines():

            # avoid split problems on 'foo=' - thus the `v.strip()` later
            line = line.strip()

            if not line:
                continue

            if line.startswith('#'):
                continue

            if line.startswith('unset ') :
                _, spec = line.split(' ', 1)
                k = spec.strip()
                if k not in env:
                    continue
                del(env[k])

            elif line.startswith('export ') :
                _, spec = line.split(' ', 1)
                elems   = spec.split('=', 1)
                k = elems.pop(0)
                v = elems[0] if elems else ''
                env[k] = _unquote(v.strip())

            else:
                elems = line.split('=', 1)
                k = elems.pop(0)
                v = elems[0] if elems else ''
                env[k] = _unquote(v.strip())

    return env


# ------------------------------------------------------------------------------
#
def env_prep(environment    : Optional[Dict[str,str]] = None,
             unset          : Optional[List[str]]     = None,
             pre_exec       : Optional[List[str]]     = None,
             pre_exec_cached: Optional[List[str]]     = None,
             script_path    : Optional[str]           = None
            ) -> Dict[str, str]:
    '''
    Create a shell script which restores the environment specified in
    `environment` environment (dict).  While doing so, ensure that all env
    variables *not* defined in `environment` but defined in `unset` (list) are
    unset.  Also ensure that all commands provided in `pre_exec_cached` (list)
    are executed after these settings.

    Once the shell script is created, run it and dump the resulting env, then
    read it back via `env_read()` and return the resulting env dict - that
    can then be used for process fork/execve to run a process is the thus
    defined environment.

    The resulting environment will be cached: a subsequent call with the same
    set of parameters will simply return a previously cached environment if it
    exists.

    If `script_path` is given, a shell script will be created in the given
    location so that shell commands can source it and restore the specified
    environment.

    Any commands given in 'pre_exec' will be part of the cached script, and will
    thus *not* be executed when preparing the env, but *will* be executed
    whenever the prepared shell script is sources.  The returned env dictionary
    will thus *not* include the effects of those injected commands.
    '''

    # defaults
    if environment     is None: environment     = os.environ
    if unset           is None: unset           = list()
    if pre_exec        is None: pre_exec        = list()
    if pre_exec_cached is None: pre_exec_cached = list()

    if pre_exec and not script_path:
        raise ValueError('`pre_exec` must be used with `script_path`')

    # empty `pre_exec*` settings are ok - just ensure correct type
    pre_exec        = as_list(pre_exec       )
    pre_exec_cached = as_list(pre_exec_cached)

    # cache lookup
    cache_key = str(sorted(environment.items())) \
              + str(sorted(unset))               \
              + str(sorted(pre_exec))            \
              + str(sorted(pre_exec_cached))
    cache_md5 = hashlib.md5(cache_key.encode('utf-8')).hexdigest()

    if cache_md5 in _env_cache:
        env = _env_cache[cache_md5]

    else:
        # cache miss

        # Write a temporary shell script which
        #
        #   - unsets all variables which are not defined in `environment`
        #     but are defined in the `unset` list;
        #   - unset all blacklisted vars;
        #   - sets all variables defined in the `environment` dict;
        #   - inserts all the `pre_exec` commands given;
        #   - runs the `pre_exec_cached` commands given;
        #   - dumps the resulting env in a temporary file;
        #
        # Then run that script and read the resulting env back into a dict to
        # return.  If `script_path` is specified, then also create a file at the
        # given name and fill it with `unset` and `export` statements to
        # recreate that specific environment: any shell sourcing that
        # `script_path` file thus activates the environment we just prepared.
        tgt = os.getcwd() + '/env/'
        rec_makedir(tgt)
        tmp_file, tmp_name = tempfile.mkstemp(dir=tgt)

        # use a file object to simplify byte conversion
<<<<<<< HEAD
        fout = os.fdopen(tmp_file, 'w')
        try:
            fout.write('\n')
            if unset:
                fout.write('# unset\n')
                for k in sorted(unset):
                    if not k.isalnum() and not su.is_snake_case(k):
                        continue
                    if k not in environment:
                        fout.write('unset %s\n' % k)
                fout.write('\n')

            if BLACKLIST:
                fout.write('# blacklist\n')
                for k in sorted(BLACKLIST):
                    fout.write('unset %s\n' % k)
                fout.write('\n')

            if environment:
                fout.write('# export\n')
                for k in sorted(environment.keys()):
                    if k in BLACKLIST:
                        continue
                    if not k.isalnum() and not su.is_snake_case(k):
                        continue
                    fout.write("export %s=%s\n" % (k, _quote(environment[k])))
                fout.write('\n')

            if pre_exec_cached:
                fout.write('# pre_exec (cached)\n')
                # do not sort, order dependent
                for cmd in pre_exec_cached:
                    fout.write('%s\n' % cmd)
                fout.write('\n')

        finally:
            fout.close()
=======
        data = '\n'
        if unset:
            data += '# unset\n'
            for k in sorted(unset):
                if not re_snake_case.match(k):
                    continue
                if k not in environment:
                    data += 'unset %s\n' % k
            data += '\n'

        if BLACKLIST:
            data += '# blacklist\n'
            for k in sorted(BLACKLIST):
                data += 'unset %s\n' % k
            data += '\n'

        if environment:
            data += '# export\n'
            for k in sorted(environment.keys()):
                if k in BLACKLIST:
                    continue
                if not re_snake_case.match(k):
                    continue
                data += "export %s=%s\n" % (k, _quote(environment[k]))
            data += '\n'

        if pre_exec_cached:
            data += '# pre_exec (cached)\n'
            # do not sort, order dependent
            for cmd in pre_exec_cached:
                data += '%s\n' % cmd
            data += '\n'

        with open(tmp_file, 'w') as fout:
            fout.write(data)
>>>>>>> 9fd9818c

        cmd = '/bin/sh -c ". %s && /usr/bin/env | /usr/bin/sort"' % tmp_name
        out, err, ret = sh_callout(cmd)

        if ret:
            raise RuntimeError('error running "%s": %s' % (cmd, err))

        env = env_read_lines(out.split('\n'))
      # os.unlink(tmp_name)

        _env_cache[cache_md5] = env


    # If `script_path` is specified, create a script with that name which unsets
    # the same names as in the tmp script above, and exports all vars from the
    # resulting env from above (thus storing the *results* of the
    # `pre_exec_cached` env, not the env and `pre_exec_cached` directives
    # themselves).
    #
    # FIXME: files could also be cached and re-used (copied or linked)
    if script_path:

        data = '\n# unset\n'
        for k in unset:
            if k not in sorted(environment):
                data += 'unset %s\n' % k
        data += '\n'

        data += '# blacklist\n'
        for k in sorted(BLACKLIST):
            data += 'unset %s\n' % k
        data += '\n'

        data += '# export\n'
        for k in sorted(env.keys()):
            # FIXME: shell quoting for value
            data += "export %s=%s\n" % (k, _quote(env[k]))
        data += '\n'

        if pre_exec:
            # do not sort, order dependent
            data += '# pre_exec\n'
            for cmd in pre_exec:
                data += '%s\n' % cmd
            data += '\n'

        with open(script_path, 'w') as fout:
            fout.write(data)

    return env


# ------------------------------------------------------------------------------
#
def env_diff(env_1 : Dict[str,str],
             env_2 : Dict[str,str]
            ) -> Tuple[Dict[str,str], Dict[str,str], Dict[str,str]]:
    '''
    This method serves debug purposes: it compares to environments and returns
    those elements which appear in only either one or the other env, and which
    changed from one env to another.
    '''

    only_1  = dict()
    only_2  = dict()
    changed = dict()

    keys_1 = sorted(env_1.keys())
    keys_2 = sorted(env_2.keys())

    for k in keys_1:
        v = env_1[k]
        if   k not in env_2: only_1[k]  = v
        elif v != env_2[k] : changed[k] = [v, env_2[k]]

    for k in keys_2:
        v = env_2[k]
        if k not in env_1: only_2[k]  = v
        # else is checked in keys_1 loop above

    return only_1, only_2, changed


# ------------------------------------------------------------------------------
#
class EnvProcess(object):
    '''
    run a code segment in a different os.environ

        env = {'foo': 'buz'}
        with ru.EnvProcess(env=env) as p:
            if p:
                p.put(os.environ['foo'])

        print('-->', p.get())
    '''

    # --------------------------------------------------------------------------
    #
    def __init__(self, env : Dict[str, str]) -> None:

        self._q     = mp.Queue()
        self._env   = env
        self._data  = [None, None]   # data, exception
        self._child = None


    # --------------------------------------------------------------------------
    #
    def __bool__(self) -> Optional[bool]:

        return self._child


    # --------------------------------------------------------------------------
    #
    def __enter__(self) -> 'EnvProcess':

        if os.fork():
            self._parent = True
            self._child  = False
        else:
            self._parent = False
            self._child  = True

        if self._child:

            for k in os.environ:
                del(os.environ[k])

            for k, v in self._env.items():
                os.environ[k] = v

            # refresh the python interpreter in that environment
            import site
            import importlib

            importlib.reload(site)
            importlib.invalidate_caches()

        return self


    # --------------------------------------------------------------------------
    #
    def __exit__(self, exc  : Optional[Exception],
                       value: Optional[Any],
                       tb   : Optional[Any]
                ) -> None:

        if exc and self._child:
            self._q.put([None, exc])
            self._q.close()
            self._q.join_thread()
            os._exit(0)


        if self._parent:

            while True:
                try:
                    self._data = self._q.get(timeout=1)
                    break
                except queue.Empty:
                    pass


    # --------------------------------------------------------------------------
    #
    def put(self, data: str) -> None:

        if self._child:
            self._q.put([data, None])
            self._q.close()
            self._q.join_thread()
            os._exit(0)


    # --------------------------------------------------------------------------
    #
    def get(self) -> Any:

        data, exc = self._data
        if exc:
<<<<<<< HEAD
            raise exc                          # pylint disable=raising-bad-type
=======
            raise exc                         # pylint: disable=raising-bad-type
>>>>>>> 9fd9818c

        return data


# ------------------------------------------------------------------------------
<|MERGE_RESOLUTION|>--- conflicted
+++ resolved
@@ -6,11 +6,6 @@
 import hashlib
 import tempfile
 
-<<<<<<< HEAD
-import string_utils as su
-
-=======
->>>>>>> 9fd9818c
 from typing import List, Dict, Tuple, Any, Optional
 
 import multiprocessing as mp
@@ -264,45 +259,6 @@
         tmp_file, tmp_name = tempfile.mkstemp(dir=tgt)
 
         # use a file object to simplify byte conversion
-<<<<<<< HEAD
-        fout = os.fdopen(tmp_file, 'w')
-        try:
-            fout.write('\n')
-            if unset:
-                fout.write('# unset\n')
-                for k in sorted(unset):
-                    if not k.isalnum() and not su.is_snake_case(k):
-                        continue
-                    if k not in environment:
-                        fout.write('unset %s\n' % k)
-                fout.write('\n')
-
-            if BLACKLIST:
-                fout.write('# blacklist\n')
-                for k in sorted(BLACKLIST):
-                    fout.write('unset %s\n' % k)
-                fout.write('\n')
-
-            if environment:
-                fout.write('# export\n')
-                for k in sorted(environment.keys()):
-                    if k in BLACKLIST:
-                        continue
-                    if not k.isalnum() and not su.is_snake_case(k):
-                        continue
-                    fout.write("export %s=%s\n" % (k, _quote(environment[k])))
-                fout.write('\n')
-
-            if pre_exec_cached:
-                fout.write('# pre_exec (cached)\n')
-                # do not sort, order dependent
-                for cmd in pre_exec_cached:
-                    fout.write('%s\n' % cmd)
-                fout.write('\n')
-
-        finally:
-            fout.close()
-=======
         data = '\n'
         if unset:
             data += '# unset\n'
@@ -338,7 +294,6 @@
 
         with open(tmp_file, 'w') as fout:
             fout.write(data)
->>>>>>> 9fd9818c
 
         cmd = '/bin/sh -c ". %s && /usr/bin/env | /usr/bin/sort"' % tmp_name
         out, err, ret = sh_callout(cmd)
@@ -523,11 +478,7 @@
 
         data, exc = self._data
         if exc:
-<<<<<<< HEAD
-            raise exc                          # pylint disable=raising-bad-type
-=======
             raise exc                         # pylint: disable=raising-bad-type
->>>>>>> 9fd9818c
 
         return data
 
