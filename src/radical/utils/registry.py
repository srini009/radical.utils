
__author__    = 'Radical.Utils Development Team (Andre Merzky)'
__copyright__ = 'Copyright 2013, RADICAL@Rutgers'
__license__   = 'MIT'


import time
import threading
import contextlib
import weakref
<<<<<<< HEAD
from . import singleton as rus
=======
from .singleton  import Singleton
>>>>>>> 989abe6b


# ------------------------------------------------------------------------------
#
TIMEOUT   = 0.1  # sleep between lock checks
READONLY  = 'ReadOnly'
READWRITE = 'ReadWrite'


# ------------------------------------------------------------------------------
#
<<<<<<< HEAD
class _Registry (object, metaclass=rus.Singleton) :
    """
=======
class _Registry(object, metaclass=Singleton):
    '''
>>>>>>> 989abe6b
    This singleton registry class maintains a set of object instances, by some
    entity ID.  Consumers can acquire and release those instances, for
    `READONLY` or `READWRITE` activities.  An unlimited number of READONLY
    activities can be active at any time, on any given instance -- but if any
    `READWRITE` acquisition will block until no other instances are leased
    anymore, and any `READONLY` acquisition will block until an eventual release
    of a `READWRITE` lease::

        my_obj = MyClass(eid='my_id')
        print my_obj.id   # prints my_id
        ...

        import raducal.utils as  ru
        ro_instance_1 = ru.Registry.acquire('my_id', ru.READONLY)
        ro_instance_2 = ru.Registry.acquire('my_id', ru.READONLY)
        ...

        rw_instance_1 = ru.Registry.acquire('my_id', ru.READWRITE)

        # the last call would block until the following two calls have been
        # issued:
        ru.Registry.release('my_id')
        ru.Registry.release('my_id')

    The correct semantic functionality of this class depends on the careful
    release of unused instances.  Using a `with` statement is encouraged, and
    a `lease` context manager is provided for that purpose::

        with ru.Registry.lease(eid, ru.READONLY) as ro_instance:
            ro_instance.do_something()
            ro_instance.do_nothing  ()
            ro_instance.do_something()

        with ru.Registry.lease(eid, ru.READWRITE) as rw_instance:
            rw_instance.change_something

    The registry will thus ensure that a consumer will always see instances
    which are not changed by a third party over the scope of a lease.

    *Requirements*

    Registered object instances must fulfill two requirements:

    * they must be `lockable`, i.e. during `aquire` we can call `entity.lock()`
      on them to activate a `threading.RLock`, and during `release()` we can
      call `entity.unlock()` to deactivate it.  Instances will thus guaranteed
      to be locked during lease.

    * they must be `identifiable`, i.e. they must have an `id` property.
      Alternatively, an entity ID can be passed as optional parameter during
      registration -- all followup methods will require that eid.


    *Note* (for Troy as consumer of this registry, but applicable in general):

    It is in general not a favourable design to have large, all-visible
    registries in a multi-component software stack, as ownership of state
    transitions can easily become blurry, and as a registry can also become
    a performance bottleneck on frequent queries -- so why are we doing this?

    First of all, state transitions in Troy *are* blurry to some extent, as Troy
    aims to support a variety of state diagram transitions, and thus the order
    of transitions is not pre-defined (first derive overlay then schedule CUs,
    or vice versa?).  Also, the ownership of state transitions for a workload is
    not easily scoped (the :class:`Planner` will move a workload from
    `DESCRIBED` to `PLANNED`, the :class:`WorkloadManager` will move it from
    `PLANNED` to `TRANSLATED`, etc.  And, finally, we want to allow for
    re-scheduling, re-translation, re-planning etc, which would require us to
    pass control of a workload back and forth between different modules.
    Finally, this seems to be useful for inspection and introspection of Troy
    activities related to specific workload instances.

    In that context, a registry seems the (much) lesser of two devils: The
    registry class will allow to register workload and overlay instances, and to
    acquire/release control over them.  The module which acquires control needs
    to ascertain that the respective workload and overlay instances are in
    a usable state for that module -- the registry is neither interpreting nor
    enforcing any state model on the managed instances -- that is up to the
    leasing module.  Neither will the registry perform garbage collection --
    active unregistration will remove instances from the registry, but not
    enforce a deletion.

    This is a singleton class.  We assume that Workload and Overlay IDs are
    unique.
<<<<<<< HEAD
    """
=======
    '''
>>>>>>> 989abe6b


    # --------------------------------------------------------------------------
    #
    def __init__(self):
        '''
        Create a new Registry instance.
        '''

        # make this instance lockable
        self.lock = threading.RLock()

        self._registry = dict()
        self._session  = None  # this will be set by Troy.submit_workload()


    # ------------------------------------------------------------------------------
    #
    @contextlib.contextmanager
    def lease(self, oid, mode=READWRITE):
        try:
            yield self.acquire(oid, mode)
        finally:
            self.release(oid)

    # --------------------------------------------------------------------------
    #
    def register(self, entity, eid=None):
        '''
        register a new object instance.
        '''

        # lock manager before checking/manipulating the registry
        with self.lock:

            # check if instance is lockable
            # FIXME: better inspection for ru.Lockables
            if  not hasattr(entity, '__enter__') or \
                not hasattr(entity, '__exit__' ) or \
                not hasattr(entity, 'lock'     ) or \
                not hasattr(entity, 'unlock'   ) or \
                not hasattr(entity, 'locked'   ) or \
                not hasattr(entity, '_locked'  ) or \
                not hasattr(entity, '_rlock'   ):
                raise TypeError('Registry only manages lockables')

            # check if instance is identifiable
            if  not eid:
                if  not hasattr(entity, 'id'):
                    raise TypeError('Registry only manages identifiables')
                eid = entity.id

            if  eid in self._registry:
                raise ValueError("'%s' is already registered" % eid)

            self._registry[eid] = {}
            self._registry[eid]['ro_leases'] = 0  # not leased
            self._registry[eid]['rw_leases'] = 0  # not leased
            self._registry[eid]['entity']    = weakref.ref(entity)


    # --------------------------------------------------------------------------
    #
    def acquire(self, eid, mode):
        '''
        temporarily relinquish control over the referenced identity to the
        caller.
        '''

        # sanity check
        if eid not in self._registry:
            raise KeyError("'%s' is not registered" % eid)

        # wait for the entity to be fee for the expected usage
        while True:

            # lock manager before checking/manipulating the registry
            with  self.lock:

                if  mode == READONLY:
                    # make sure we have no active write lease

                    if  self._registry[eid]['rw_leases']:
                        # need to wait
                        time.sleep(TIMEOUT)
                        continue

                    else:
                        # free for READONLY use
                        self._registry[eid]['ro_leases'] += 1
                        break

                if  mode == READWRITE:
                    # make sure we have no active read or write lease

                    if  self._registry[eid]['rw_leases'] or \
                        self._registry[eid]['ro_leases']:
                        # need to wait
                        time.sleep(TIMEOUT)
                        continue

                    else:
                        # free for READWRITE use
                        self._registry[eid]['rw_leases'] += 1
                        break

        # acquire entity lock
        entity = self._registry[eid]['entity']()

        if entity is None:
            raise KeyError("'%s' was deallocated" % eid)

        else:
            # all is well...
            entity.lock()
            return entity


    # --------------------------------------------------------------------------
    #
    def release(self, eid):
        '''
        relinquish the control over the referenced entity
        '''

        # sanity check
        if eid not in self._registry:
            raise KeyError("'%s' is not registered" % eid)

        # lock manager before checking/manipulating the registry
        with  self.lock:

            if  not self._registry[eid]['ro_leases'] and \
                not self._registry[eid]['rw_leases']:
                raise ValueError("'%s' was not acquired" % eid)

            # release entity lease
            if  self._registry[eid]['ro_leases']:
                self._registry[eid]['ro_leases'] -= 1

            elif self._registry[eid]['rw_leases']:
                self._registry[eid]['rw_leases'] -= 1

            # release entity lock
            entity = self._registry[eid]['entity']()

            if entity is None:
                raise KeyError("'%s' was deallocated" % eid)

            else:
                # all is well...
                entity.unlock()


    # --------------------------------------------------------------------------
    #
    def unregister(self, eid):
        '''
        remove the reference entity from the registry, but do not explicitly
        call the entity's destructor.  This will unlock the entity.
        '''

        # sanity check
        if eid not in self._registry:
            raise KeyError("'%s' is not registered" % eid)

        # lock manager before checking/manipulating the registry
        with self.lock:

            entity = self._registry[eid]['entity']()

            if entity is None:
                raise KeyError("'%s' was deallocated" % eid)

            # unlock entity
            while self._registry[eid]['ro_leases']:
                entity.unlock()
                self._registry[eid]['ro_leases'] -= 1

            while self._registry[eid]['rw_leases']:
                entity.unlock()
                self._registry[eid]['rw_leases'] -= 1

            # remove entity from registry, w/o a trace...
            del self._registry[eid]


# ------------------------------------------------------------------------------
#
# create a global registry instance
#
Registry = _Registry()


# ------------------------------------------------------------------------------
<|MERGE_RESOLUTION|>--- conflicted
+++ resolved
@@ -8,11 +8,7 @@
 import threading
 import contextlib
 import weakref
-<<<<<<< HEAD
-from . import singleton as rus
-=======
 from .singleton  import Singleton
->>>>>>> 989abe6b
 
 
 # ------------------------------------------------------------------------------
@@ -24,13 +20,8 @@
 
 # ------------------------------------------------------------------------------
 #
-<<<<<<< HEAD
-class _Registry (object, metaclass=rus.Singleton) :
-    """
-=======
 class _Registry(object, metaclass=Singleton):
     '''
->>>>>>> 989abe6b
     This singleton registry class maintains a set of object instances, by some
     entity ID.  Consumers can acquire and release those instances, for
     `READONLY` or `READWRITE` activities.  An unlimited number of READONLY
@@ -115,11 +106,7 @@
 
     This is a singleton class.  We assume that Workload and Overlay IDs are
     unique.
-<<<<<<< HEAD
-    """
-=======
     '''
->>>>>>> 989abe6b
 
 
     # --------------------------------------------------------------------------
