--- conflicted
+++ resolved
@@ -5,12 +5,11 @@
 import time
 import queue
 
-<<<<<<< HEAD
 import threading as mt
 
 from .ids       import get_radical_base
 from .url       import Url
-from .misc      import as_string, as_list
+from .misc      import as_string, as_list, ru_open
 from .misc      import get_env_ns      as ru_get_env_ns
 from .host      import get_hostname    as ru_get_hostname
 from .host      import get_hostip      as ru_get_hostip
@@ -19,16 +18,7 @@
 from .atfork    import atfork
 
 from .zmq.queue import Putter
-=======
-from .ids     import get_radical_base
-from .misc    import as_string, as_list, ru_open
-from .misc    import get_env_ns      as ru_get_env_ns
-from .host    import get_hostname    as ru_get_hostname
-from .host    import get_hostip      as ru_get_hostip
-from .threads import get_thread_name as ru_get_thread_name
-from .config  import DefaultConfig
-from .atfork  import atfork
->>>>>>> df8124be
+
 
 
 # ------------------------------------------------------------------------------
@@ -422,7 +412,6 @@
         self._enabled = True
         self._name    = name
 
-<<<<<<< HEAD
         if target: self._target = Url(target)
         else     : self._target = Url(ru_def['profile_dir'])
 
@@ -431,27 +420,6 @@
         else:
             fname = '%s/%s.prof' % (self._target.path, self._name)
             self._handle = Profiler.FileHandler(fname, stats=stats)
-=======
-        if not self._path:
-            self._path = ru_def['profile_dir']
-
-        self._ts_zero, self._ts_abs, self._ts_mode = self._timestamp_init()
-
-        try:
-            os.makedirs(self._path)
-        except OSError:
-            pass  # already exists
-
-        # we set `buffering` to `1` to force line buffering.  That is not idea
-        # performance wise - but will not do an `fsync()` after writes, so OS
-        # level buffering should still apply.  This is supposed to shield
-        # against incomplete profiles.
-        fname = '%s/%s.prof' % (self._path, self._name)
-        self._handle = ru_open(fname, 'a', buffering=1024)
-
-        # register for cleanup after fork
-        _profilers.append([self, fname])
->>>>>>> df8124be
 
         # write time normalization info
         self._ts_zero, self._ts_abs, self._ts_mode = self._timestamp_init()
