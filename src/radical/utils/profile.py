--- conflicted
+++ resolved
@@ -159,52 +159,28 @@
     #
     def prof(self, event, uid=None, state=None, msg=None, timestamp=None,
              comp=None):
-<<<<<<< HEAD
-=======
-
-        if not self._enabled:
-            return
->>>>>>> c515db1b
 
         if not self._enabled: return
 
-<<<<<<< HEAD
         if uid       is None: uid       = ''
         if state     is None: state     = ''
         if msg       is None: msg       = ''
         if timestamp is None: timestamp = self.timestamp()
         if comp      is None: comp      = self._name
-=======
-        if not comp:
-            comp = self._name
->>>>>>> c515db1b
 
         # if uid is a list, then recursively call self.prof for each uid given
         if isinstance(uid, list):
             for _uid in uid:
                 self.prof(event=event, uid=_uid, state=state, msg=msg,
-<<<<<<< HEAD
                           timestamp=timestamp, comp=comp)
             return
 
+        tid = threading.current_thread().name
+
         try:
             if self._handle:
-                self._handle.write("%.4f,%s,%s,%s,%s,%s\n"
-                        % (timestamp, event, comp, uid, state, msg))
-=======
-                          timestamp=timestamp)
-            return
-
-        tid = threading.current_thread().name
-
-        if uid   is None: uid   = ''
-        if msg   is None: msg   = ''
-        if state is None: state = ''
-
-        try:
-            self._handle.write("%.4f,%s:%s,%s,%s,%s,%s\n"
-                    % (timestamp, comp, tid, uid, state, event, msg))
->>>>>>> c515db1b
+                self._handle.write("%.4f,%s:%s,%s,%s,%s,%s\n"
+                        % (timestamp, event, comp, tid, uid, state, msg))
         except Exception as e:
             sys.stderr.write('profile write error: %s' % repr(e))
             sys.stderr.flush()
@@ -293,7 +269,6 @@
 
                 try:
 
-<<<<<<< HEAD
                     # skip header
                     if row[TIME].startswith('#'):
                         skipped += 1
@@ -332,23 +307,8 @@
                         ret[prof].append(row)
 
                 except Exception as e:
-                    print prof
-                    print row
                     raise
 
-      # print 'prof          : %20d MB (%s)' % (ru_get_size(ret[prof])/(1024**2), prof)
-
-  # print 'profs         : %20d MB' % (ru_get_size(ret)/(1024**2))
-  # print 'max RSS       : %20d MB' % (resource.getrusage(1)[2]/(1024))
-  # print 'events : %8d' % len(ret)
-  # print 'skipped: %8d' % skipped
-=======
-                row['time'] = float(row['time'])
-                rows.append(row)
-
-        ret[prof] = rows
->>>>>>> c515db1b
-
     return ret
 
 
@@ -359,13 +319,8 @@
     We merge all profiles and sort by time.
 
     This routine expects all profiles to have a synchronization time stamp.
-<<<<<<< HEAD
     Two kinds of sync timestamps are supported: absolute (`sync_abs`) and
     relative (`sync_rel`).
-=======
-    Two kinds of sync timestamps are supported: absolute (`sync abs`) and
-    relative (`sync rel`).
->>>>>>> c515db1b
 
     Time syncing is done based on 'sync_abs' timestamps.  We expect one such
     absolute timestamp to be available per host (the first profile entry will
@@ -377,20 +332,12 @@
     The method returnes the combined profile and accuracy, as tuple.
     """
 
-<<<<<<< HEAD
     pd_rel   = dict()  # profiles which have relative time refs
     t_host   = dict()  # time offset per host
     p_glob   = list()  # global profile
     t_min    = None    # absolute starting point of profiled session
     c_end    = 0       # counter for profile closing tag
     accuracy = 0       # max uncorrected clock deviation
-=======
-    pd_rel = dict()  # profiles which have relative time refs
-    t_host = dict()  # time offset per host
-    p_glob = list()  # global profile
-    t_min  = None    # absolute starting point of profiled session
-    c_end  = 0       # counter for profile closing tag
->>>>>>> c515db1b
 
     # first get all absolute timestamp sync from the profiles, for all hosts
     for pname, prof in profs.iteritems():
@@ -464,11 +411,7 @@
         # correct profile timestamps
         for row in prof:
 
-<<<<<<< HEAD
             t_orig = row[TIME]
-=======
-            t_orig = row['time']
->>>>>>> c515db1b
 
             row[TIME] -= t_min
             row[TIME] -= t_off
@@ -487,9 +430,6 @@
       #     print 'WARNING: profile "%s" closed %d times.' % (pname, c_end)
 
     # sort by time and return
-<<<<<<< HEAD
-    p_glob = sorted(p_glob[:], key=lambda k: k[TIME])
-=======
     p_glob = sorted(p_glob[:], key=lambda k: k['time'])
 
     return p_glob
@@ -533,15 +473,11 @@
             entities[uid] = dict()
             entities[uid]['states'] = dict()
             entities[uid]['events'] = list()
->>>>>>> c515db1b
 
   # if unsynced:
   #     # print 'unsynced hosts: %s' % list(unsynced)
   #     pass
 
-<<<<<<< HEAD
-    return [p_glob, accuracy]
-=======
             # this is a state progression
             assert(state)
             assert(uid)
@@ -583,7 +519,6 @@
     ret = sorted(ret[:], key=lambda k: k['time'])
 
     return ret
->>>>>>> c515db1b
-
-
-# ------------------------------------------------------------------------------
+
+
+# ------------------------------------------------------------------------------
