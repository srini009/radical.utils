
import os
import csv
import time

from   .misc    import get_env_ns      as ru_get_env_ns
from   .misc    import get_hostname    as ru_get_hostname
from   .misc    import get_hostip      as ru_get_hostip
from   .threads import get_thread_name as ru_get_thread_name
from   .config  import DefaultConfig


# ------------------------------------------------------------------------------
#
# We store profiles in CSV formatted files.
# The CSV field names are defined here:
#
TIME         = 0  # time of event (float, seconds since epoch)  mandatory
EVENT        = 1  # event ID (string)                           mandatory
COMP         = 2  # component which recorded the event          mandatory
TID          = 3  # uid of thread involved                      optional
UID          = 4  # uid of entity involved                      optional
STATE        = 5  # state of entity involved                    optional
MSG          = 6  # message describing the event                optional
ENTITY       = 7  # type of entity involved                     optional
PROF_KEY_MAX = 8  # iteration helper: `for _ in range(PROF_KEY_MAX):`

# Note that `ENTITY` is not written to the profile, but rather derived from the
# UID when reading the profiles.

# A previous incarnation of this class stored CSVs with the following columns:
#
# TIME       = 0  # time of event (float, seconds since epoch)  mandatory
# COMP       = 2  # component which recorded the event          mandatory
# TID        = 3  # uid of thread involved                      optional
# UID        = 4  # uid of entity involved                      optional
# STATE      = 5  # state of entity involved                    optional
# EVENT      = 1  # event ID (string)                           mandatory
# MSG        = 6  # message describing the event                optional

# ------------------------------------------------------------------------------
#
# when recombining profiles, we will get one NTP sync offset per profile, and
# thus potentially multiple such offsets per host.  If those differ more than
# a certain value (float, in seconds) from each other, we print a warning:
#
NTP_DIFF_WARN_LIMIT = 1.0


# ------------------------------------------------------------------------------
#
class Profiler(object):
    """
    This class is really just a persistent file handle with a convenience call
    (prof()) to write lines timestamped events.  Any profiling intelligence must
    be applied when reading and evaluating the created profiles.  the following
    fields are defined for each event:

        time : mandatory, float,  time in seconds since epoch
        event: mandatory, string, short, unique name of event to be recorded
        comp : optional,  string, name of component where the event originates
        tid  : optional,  string, current thread id (name)
        uid  : optional,  string, ID of entity involved (when available)
        state: optional,  string, state of entity involved, if applicable
        msg  : optional,  string, free for message describing the event

    Strings MUST NOT contain commas.  Otherwise they are encouraged to be formed
    as `[a-z][0-9a-z_.]*'. `msg` are free-form, but the inhibition of comma
    holds.  We propose to limit the sum of strings to about 256 characters -
    this will guarantee atomic writes on most OS's, w/o additional locking
    overheads.  Less than 100 charcters makes the profiles almost
    human-readable.

    The profile is enabled by setting environment variables.  For a profiler
    named `radical.utils`, the following env variables will be evaluated:

        RADICAL_UTILS_PROFILE
        RADICAL_PROFILE

    If either is present in the environemnt, the profile is enabled (the value
    of the setting is ignored).
    """

    fields  = ['time', 'event', 'comp', 'thread', 'uid', 'state', 'msg']

    # --------------------------------------------------------------------------
    #
    def __init__(self, name, ns=None, path=None):
        """
        Open the file handle, sync the clock, and write timestam_zero
        """

        ru_def = DefaultConfig()

        if not ns:
            ns = name

        # check if this profile is enabled via an env variable
        self._enabled = ru_get_env_ns('profile', ns)

        if  self._enabled is None:
            self._enabled = ru_def.get('profile')

        if self._enabled is None:
            self._enabled = 'False'

        if self._enabled.lower() in ['0', 'false', 'off']:
            self._enabled = False
            return


        # profiler is enabled - set properties, sync time, open handle
        self._enabled = True
        self._path    = path
        self._name    = name

        if not self._path:
            self._path = ru_def['profile_dir']

        self._ts_zero, self._ts_abs, self._ts_mode = self._timestamp_init()

        try:
            os.makedirs(self._path)
        except OSError:
            pass  # already exists

        # we set `buffering` to `1` to force line buffering.  That is not idea
        # performance wise - but will not do an `fsync()` after writes, so OS
        # level buffering should still apply.  This is supposed to shield
        # against incomplete profiles.
        self._handle = open("%s/%s.prof" % (self._path, self._name), 'a',
                            buffering=1)

        # write header and time normalization info
        if self._handle:
            self._handle.write("#%s\n" % (','.join(Profiler.fields)))
            self._handle.write("%.4f,%s,%s,%s,%s,%s,%s\n" %
                           (self.timestamp(), 'sync_abs', self._name,
                            ru_get_thread_name(), '', '',
                            "%s:%s:%s:%s:%s" % (ru_get_hostname(),
                                                ru_get_hostip(),
                                                self._ts_zero,
                                                self._ts_abs,
                                                self._ts_mode)))


    # --------------------------------------------------------------------------
    #
    def __del__(self):

      # self.close()
        pass


    # --------------------------------------------------------------------------
    #
    @property
    def enabled(self):

        return self._enabled


    @property
    def path(self):

        return self._path


    # --------------------------------------------------------------------------
    #
    def close(self):

        try:
            if not self._enabled:
                return

            if self._enabled and self._handle:
                self.prof("END")
                self.flush(verbose=False)
                self._handle.close()
                self._handle = None

        except:
            pass


    # --------------------------------------------------------------------------
    #
    def flush(self, verbose=True):

        if not self._enabled: return
        if not self._handle : return

        if self._enabled:

            if verbose:
                self.prof("flush")

            # see https://docs.python.org/2/library/stdtypes.html#file.flush
            self._handle.flush()
            os.fsync(self._handle.fileno())


    # --------------------------------------------------------------------------
    #
    # FIXME: reorder args to reflect tupleorder (breaks API)
    #
    def prof(self, event, uid=None, state=None, msg=None, ts=None, comp=None,
                   tid=None):

        if not self._enabled: return
        if not self._handle : return

        if ts    is None: ts    = self.timestamp()
        if comp  is None: comp  = self._name
        if tid   is None: tid   = ru_get_thread_name()
        if uid   is None: uid   = ''
        if state is None: state = ''
        if msg   is None: msg   = ''

        # if uid is a list, then recursively call self.prof for each uid given
        if isinstance(uid, list):
            for _uid in uid:
                self.prof(event=event, uid=_uid, state=state, msg=msg,
                          ts=ts, comp=comp, tid=tid)
            return

        data = "%.7f,%s,%s,%s,%s,%s,%s\n" \
                % (ts, event, comp, tid, uid, state, msg)
        self._handle.write(data)


    # --------------------------------------------------------------------------
    #
    def _timestamp_init(self):
        """
        return a tuple of [system time, absolute time]
        """

        # retrieve absolute timestamp from an external source
        #
        # We first try to contact a network time service for a timestamp, if
        # that fails we use the current system time.
        try:
            import ntplib                                # pylint: disable=E0401

            ntphost = os.environ.get('RADICAL_UTILS_NTPHOST', '0.pool.ntp.org')

            t_one = time.time()
            response = ntplib.NTPClient().request(ntphost, timeout=1)
            t_two = time.time()

            ts_ntp = response.tx_time
            ts_sys = (t_one + t_two) / 2.0
            return [ts_sys, ts_ntp, 'ntp']

        except:
            pass

        # on any errors, we fall back to system time
        t = time.time()
        return [t,t, 'sys']


    # --------------------------------------------------------------------------
    #
    def timestamp(self):

        return time.time()


# --------------------------------------------------------------------------
#
def timestamp():

    return time.time()


# ------------------------------------------------------------------------------
#
def read_profiles(profiles, sid=None, efilter=None):
    """
    We read all profiles as CSV files and parse them.  For each profile,
    we back-calculate global time (epoch) from the synch timestamps.

    The caller can provide a filter of the following structure

        filter = {ru.EVENT: ['event 1', 'event 2', ...],
                  ru.MSG  : ['msg 1',   'msg 2',   ...],
                  ...
                 }

    Filters apply on *substring* matches!
    """

    legacy = os.environ.get('RADICAL_ANALYTICS_LEGACY_PROFILES', False)

    if legacy and legacy.lower() not in ['no', 'false']:
        legacy = True
    else:
        legacy = False


  # import resource
  # print 'max RSS       : %20d MB' % (resource.getrusage(1)[2]/(1024))

    # FIXME: we correct one pesky profile entry, which is exactly 1.000 in an
    #        otherwise ntp-aligned profile - see [1].  In this case we use the
    #        previous timestamp (if available)
    #
    #    [1] https://github.com/radical-cybertools/radical.pilot/issues/1117

    if not efilter:
        efilter = dict()

    ret     = dict()
    last    = list()
    skipped = 0

    for prof in profiles:

        with open(prof, 'rb') as csvfile:

            ret[prof] = list()
            reader    = csv.reader(csvfile)

            try:
                for raw in reader:

                    # we keep the raw data around for error checks
                    row = list(raw)

                  # if 'bootstrap_1' in row:
                  #     print
                  #     print row

<<<<<<< HEAD
                # skip header
                if row[TIME].startswith('#'):
                    skipped += 1
                    continue

                # make room in the row for entity type etc.
                row.extend([None] * (PROF_KEY_MAX - len(row)))

                row[TIME] = float(row[TIME])

                # we derive entity type from the uid -- but funnel
                # some cases into 'session' as a catch-all type
                uid = row[UID]
                if uid:
                    row[ENTITY] = uid.split('.',1)[0]
                else:
                    row[ENTITY] = 'session'
                    row[UID]    = sid

                # we should have no unset (ie. None) fields left - otherwise
                # the profile was likely not correctly closed.
                if None in row:
                    if legacy:
                        comp, tid = row[1].split(':', 1)
                        new_row = [None] * PROF_KEY_MAX
                        new_row[TIME        ] = row[0]
                        new_row[EVENT       ] = row[4]
                        new_row[COMP        ] = comp
                        new_row[TID         ] = tid
                        new_row[UID         ] = row[2]
                        new_row[STATE       ] = row[3]
                        new_row[MSG         ] = row[5]

                        uid = new_row[UID]
                        if uid:
                            new_row[ENTITY] = uid.split('.',1)[0]
                        else:
                            new_row[ENTITY] = 'session'
                            new_row[UID]    = sid

                        row = new_row

                if None in row:
                    print('row invalid [%s]: %s' % (prof, raw))
                    continue
                  # raise ValueError('row invalid [%s]: %s' % (prof, row))

                # apply the filter.  We do that after adding the entity
                # field above, as the filter might also apply to that.
                skip = False
                for field, pats in efilter.items():
                    for pattern in pats:
                        if pattern in row[field]:
                            skip = True
                            continue
                    if skip:
                        continue

                # fix rp issue 1117 (see FIXME above)
                if row[TIME] == 1.0 and last:
                    row[TIME] = last[TIME]

                if not skip:
                    ret[prof].append(row)

                last = row

              # print ' --- %-30s -- %-30s ' % (row[STATE], row[MSG])
              # if 'bootstrap_1' in row:
              #     print row
              #     print
              #     print 'TIME    : %s' % row[TIME  ]
              #     print 'EVENT   : %s' % row[EVENT ]
              #     print 'COMP    : %s' % row[COMP  ]
              #     print 'TID     : %s' % row[TID   ]
              #     print 'UID     : %s' % row[UID   ]
              #     print 'STATE   : %s' % row[STATE ]
              #     print 'ENTITY  : %s' % row[ENTITY]
              #     print 'MSG     : %s' % row[MSG   ]
=======
                    try:

                        # skip header
                        if row[TIME].startswith('#'):
                            skipped += 1
                            continue

                        # make room in the row for entity type etc.
                        row.extend([None] * (PROF_KEY_MAX - len(row)))

                        row[TIME] = float(row[TIME])

                        # we derive entity type from the uid -- but funnel
                        # some cases into 'session' as a catch-all type
                        uid = row[UID]
                        if uid:
                            row[ENTITY] = uid.split('.',1)[0]
                        else:
                            row[ENTITY] = 'session'
                            row[UID]    = sid

                        # we should have no unset (ie. None) fields left - otherwise
                        # the profile was likely not correctly closed.
                        if None in row:
                            if legacy:
                                comp, tid = row[1].split(':', 1)
                                new_row = [None] * PROF_KEY_MAX
                                new_row[TIME        ] = row[0]
                                new_row[EVENT       ] = row[4]
                                new_row[COMP        ] = comp
                                new_row[TID         ] = tid
                                new_row[UID         ] = row[2]
                                new_row[STATE       ] = row[3]
                                new_row[MSG         ] = row[5]

                                uid = new_row[UID]
                                if uid:
                                    new_row[ENTITY] = uid.split('.',1)[0]
                                else:
                                    new_row[ENTITY] = 'session'
                                    new_row[UID]    = sid

                                row = new_row

                        if None in row:
                            print 'row invalid [%s]: %s' % (prof, raw)
                            continue
                          # raise ValueError('row invalid [%s]: %s' % (prof, row))

                        # apply the filter.  We do that after adding the entity
                        # field above, as the filter might also apply to that.
                        skip = False
                        for field, pats in efilter.iteritems():
                            for pattern in pats:
                                if row[field] in pattern:
                                    skip = True
                                    break
                            if skip:
                                continue

                        # fix rp issue 1117 (see FIXME above)
                        if row[TIME] == 1.0 and last:
                            row[TIME] = last[TIME]

                        if not skip:
                            ret[prof].append(row)

                        last = row

                      # print ' --- %-30s -- %-30s ' % (row[STATE], row[MSG])
                      # if 'bootstrap_1' in row:
                      #     print row
                      #     print
                      #     print 'TIME    : %s' % row[TIME  ]
                      #     print 'EVENT   : %s' % row[EVENT ]
                      #     print 'COMP    : %s' % row[COMP  ]
                      #     print 'TID     : %s' % row[TID   ]
                      #     print 'UID     : %s' % row[UID   ]
                      #     print 'STATE   : %s' % row[STATE ]
                      #     print 'ENTITY  : %s' % row[ENTITY]
                      #     print 'MSG     : %s' % row[MSG   ]


                    except Exception as e:
                        raise

            except:
                print 'skip remainder of %s' % prof
                continue
>>>>>>> cc132a61

    return ret


# ------------------------------------------------------------------------------
#
def combine_profiles(profs):
    """
    We merge all profiles and sort by time.

    This routine expects all profiles to have a synchronization time stamp.
    Two kinds of sync timestamps are supported: absolute (`sync_abs`) and
    relative (`sync_rel`).

    Time syncing is done based on 'sync_abs' timestamps.  We expect one such
    absolute timestamp to be available per host (the first profile entry will
    contain host information).  All timestamps from the same host will be
    corrected by the respectively determined NTP offset.  We define an
    'accuracy' measure which is the maximum difference of clock correction
    offsets across all hosts.

    The `sync_rel` timestamps are expected to occur in pairs, one for a profile
    with no other sync timestamp, and one profile which has
    a `sync_abs`timestamp.  In that case, the time correction from the latter is
    transfered to the former (the two time stamps are considered to have been
    written at the exact same time).

    The method returnes the combined profile and accuracy, as tuple.
    """

    syncs    = dict()  # profiles which have relative time refs
    t_host   = dict()  # time offset per host
    p_glob   = list()  # global profile
    t_min    = None    # absolute starting point of profiled session
    c_end    = 0       # counter for profile closing tag
    accuracy = 0       # max uncorrected clock deviation

    # first get all absolute and relative timestamp sync from the profiles,
    # for all hosts
    for pname, prof in profs.items():

        sync_abs = list()
        sync_rel = list()

        syncs[pname] = {'rel' : sync_rel,
                        'abs' : sync_abs}

        if not len(prof):
            continue

        for entry in prof:
            if entry[EVENT] == 'sync_abs': sync_abs.append(entry)
            if entry[EVENT] == 'sync_rel': sync_rel.append(entry)

        # we can have any number of sync_rel's - but if we find none, we expect
        # a sync_abs
        if not sync_rel and not sync_abs:
            print('unsynced     %s' % pname)

        syncs[pname] = {'rel' : sync_rel,
                        'abs' : sync_abs}

  # for pname, prof in profs.items():
  #     if prof:
  #         print 'check        %-100s: %s' % (pname, prof[0][TIME:EVENT])

    for pname, prof in profs.items():

        if not len(prof):
          # print 'empty        %s' % pname
            continue

        # if we have only sync_rel(s), then find the offset by the corresponding
        # sync_rel in the other profiles, and determine the offset to use.  Use
        # the first sync_rel that results in an offset, and only complain if
        # none is found.
        offset       = None
        offset_event = None
        if syncs[pname]['abs']:
            offset = 0.0

        else:
            for sync_rel in syncs[pname]['rel']:
                for _pname in syncs:

                    if _pname == pname:
                        continue

                    for _sync_rel in syncs[_pname]['rel']:
                        if _sync_rel[MSG] == sync_rel[MSG]:
                            offset        = _sync_rel[TIME] - sync_rel[TIME]
                            offset_event  = syncs[_pname]['abs'][0]

                    if offset:
                        break

                if offset:
                    break

        if offset is None:
            print('no rel sync  %s' % pname)
            continue

      # print 'sync profile %-100s : %20.3fs' % (pname, offset)
        for event in prof:
            event[TIME] += offset

        # if we have an offset event, we append it to the profile.  This
        # basically transplants an sync_abs event into a sync_rel profile
        if offset_event:
          # print 'transplant sync_abs to %s: %s' % (pname, offset_event)
            prof.append(offset_event)
            syncs[pname]['abs'].append(offset_event)

    # all profiles are rel-synced here.  Now we look at sync_abs values to align
    # across hosts and to determine accuracy.
    for pname in syncs:

        for sync_abs in syncs[pname]['abs']:

            if not sync_abs[MSG] or ':' not in sync_abs[MSG]:
                # https://github.com/radical-cybertools/radical.analytics/issues/20
              # print 'unsynced profile %s [%s]' % (pname, sync_abs)
                continue

            t_prof = sync_abs[TIME]

            host, ip, t_sys, t_ntp, t_mode = sync_abs[MSG].split(':')
            host_id = '%s:%s' % (host, ip)

            if t_min: t_min = min(t_min, t_prof)
            else    : t_min = t_prof

            if t_mode == 'sys':
              # print 'sys synced profile (%s)' % t_mode
                continue

            # determine the correction for the given host
            t_sys = float(t_sys)
            t_ntp = float(t_ntp)
            t_off = t_sys - t_ntp

            if  host_id in t_host and \
                t_host[host_id] != t_off:

                diff = t_off - t_host[host_id]
                accuracy = max(accuracy, diff)

                # we allow for *some* amount of inconsistency before warning
                if diff > NTP_DIFF_WARN_LIMIT:
                    print('conflicting time sync for %-45s (%15s): '
                          '%10.2f - %10.2f = %5.2f'
                        % (pname.split('/')[-1], host_id, t_off,
                           t_host[host_id], diff))
                    continue

            t_host[host_id] = t_off


    unsynced = set()
    # now that we can align clocks for all hosts, apply that correction to all
    # profiles
    for pname, prof in profs.items():

        if not len(prof):
          # print 'empty prof: %s' % pname
            continue

        if not syncs[pname]['abs']:
            print('no sync_abs event: %s' % prof[0])
            continue

        sync_abs = syncs[pname]['abs'][0]

      # print MSG
      # print sync_abs
      # print sync_abs[MSG]
      # print sync_abs[MSG].split(':')
        host, ip, _, _, _ = sync_abs[MSG].split(':')
        host_id = '%s:%s' % (host, ip)
        if host_id in t_host:
            t_off = t_host[host_id]
        else:
            unsynced.add(host_id)
            t_off = 0.0

        t_0 = sync_abs[TIME]
        t_0 -= t_min

        # correct profile timestamps
        for row in prof:

            row[TIME] -= t_min
            row[TIME] -= t_off

          # print row[EVENT],
            # count closing entries
            if row[EVENT] == 'END':
                c_end += 1

        # add profile to global one
        p_glob += prof

      # if prof:
      #     print 'check        %-100s: %s' % (pname, prof[0][TIME:EVENT])

        # Check for proper closure of profiling files
        if c_end == 0:
            print('WARNING: profile "%s" not correctly closed.' % pname)
      # elif c_end > 1:
      #     print 'WARNING: profile "%s" closed %d times.' % (pname, c_end)

    # sort by time and return
    p_glob = sorted(p_glob[:], key=lambda k: k[TIME])

  # print 'check        %-100s: %s' % ('t_min', p_glob[0][TIME])
  # print 'check        %-100s: %s' % ('t_max', p_glob[-1][TIME])
    return p_glob, accuracy


# ------------------------------------------------------------------------------
#
def clean_profile(profile, sid, state_final=None, state_canceled=None):
    """
    This method will prepare a profile for consumption in radical.analytics.  It
    performs the following actions:

      - makes sure all events have a `ename` entry
      - remove all state transitions to `CANCELLED` if a different final state
        is encountered for the same uid
      - assignes the session uid to all events without uid
      - makes sure that state transitions have an `ename` set to `state`
    """

    entities = dict()  # things which have a uid

    if not state_final:
        state_final = []
    elif not isinstance(state_final, list):
        state_final = [state_final]

    for event in profile:

        uid   = event[UID  ]
        state = event[STATE]
        name  = event[EVENT]

        # we derive entity_type from the uid -- but funnel
        # some cases into the session
        if uid:
            event[ENTITY] = uid.split('.',1)[0]
        else:
            event[ENTITY] = 'session'
            event[UID]    = sid
            uid = sid

        if uid not in entities:
            entities[uid] = dict()
            entities[uid]['states'] = dict()
            entities[uid]['events'] = list()

        if name == 'advance':

            # this is a state progression
            assert(state), 'cannot advance w/o state'
            assert(uid),   'cannot advance w/o uid'

            # this is a state transition event
            event[EVENT] = 'state'

            skip = False
            if state in state_final and state != state_canceled:

                # a final state other than CANCELED will cancel any previous
                # CANCELED state.
                if  state_canceled and \
                    state_canceled in entities[uid]['states']:
                    del(entities[uid]['states'][state_canceled])

                # vice-versa, we will not add CANCELED if a final
                # state already exists:
                if  state_canceled and \
                    state_canceled == state:
                    if any([s in entities[uid]['states']
                              for s in state_final]):
                        skip = True
                        continue

            if state in entities[uid]['states']:
                # ignore duplicated recordings of state transitions
                skip = True
                continue
              # raise ValueError('double state (%s) for %s' % (state, uid))

            if not skip:
                entities[uid]['states'][state] = event

        entities[uid]['events'].append(event)


    # we have evaluated, cleaned and sorted all events -- now we recreate
    # a clean profile out of them
    ret = list()
    for entity in list(entities.values()):
        ret += entity['events']

    # sort by time and return
    ret = sorted(ret[:], key=lambda k: k[TIME])

    return ret


# ------------------------------------------------------------------------------
<|MERGE_RESOLUTION|>--- conflicted
+++ resolved
@@ -334,177 +334,90 @@
                   #     print
                   #     print row
 
-<<<<<<< HEAD
-                # skip header
-                if row[TIME].startswith('#'):
-                    skipped += 1
-                    continue
-
-                # make room in the row for entity type etc.
-                row.extend([None] * (PROF_KEY_MAX - len(row)))
-
-                row[TIME] = float(row[TIME])
-
-                # we derive entity type from the uid -- but funnel
-                # some cases into 'session' as a catch-all type
-                uid = row[UID]
-                if uid:
-                    row[ENTITY] = uid.split('.',1)[0]
-                else:
-                    row[ENTITY] = 'session'
-                    row[UID]    = sid
-
-                # we should have no unset (ie. None) fields left - otherwise
-                # the profile was likely not correctly closed.
-                if None in row:
-                    if legacy:
-                        comp, tid = row[1].split(':', 1)
-                        new_row = [None] * PROF_KEY_MAX
-                        new_row[TIME        ] = row[0]
-                        new_row[EVENT       ] = row[4]
-                        new_row[COMP        ] = comp
-                        new_row[TID         ] = tid
-                        new_row[UID         ] = row[2]
-                        new_row[STATE       ] = row[3]
-                        new_row[MSG         ] = row[5]
-
-                        uid = new_row[UID]
-                        if uid:
-                            new_row[ENTITY] = uid.split('.',1)[0]
-                        else:
-                            new_row[ENTITY] = 'session'
-                            new_row[UID]    = sid
-
-                        row = new_row
-
-                if None in row:
-                    print('row invalid [%s]: %s' % (prof, raw))
-                    continue
-                  # raise ValueError('row invalid [%s]: %s' % (prof, row))
-
-                # apply the filter.  We do that after adding the entity
-                # field above, as the filter might also apply to that.
-                skip = False
-                for field, pats in efilter.items():
-                    for pattern in pats:
-                        if pattern in row[field]:
-                            skip = True
+                    # skip header
+                    if row[TIME].startswith('#'):
+                        skipped += 1
+                        continue
+
+                    # make room in the row for entity type etc.
+                    row.extend([None] * (PROF_KEY_MAX - len(row)))
+
+                    row[TIME] = float(row[TIME])
+
+                    # we derive entity type from the uid -- but funnel
+                    # some cases into 'session' as a catch-all type
+                    uid = row[UID]
+                    if uid:
+                        row[ENTITY] = uid.split('.',1)[0]
+                    else:
+                        row[ENTITY] = 'session'
+                        row[UID]    = sid
+
+                    # we should have no unset (ie. None) fields left - otherwise
+                    # the profile was likely not correctly closed.
+                    if None in row:
+                        if legacy:
+                            comp, tid = row[1].split(':', 1)
+                            new_row = [None] * PROF_KEY_MAX
+                            new_row[TIME        ] = row[0]
+                            new_row[EVENT       ] = row[4]
+                            new_row[COMP        ] = comp
+                            new_row[TID         ] = tid
+                            new_row[UID         ] = row[2]
+                            new_row[STATE       ] = row[3]
+                            new_row[MSG         ] = row[5]
+
+                            uid = new_row[UID]
+                            if uid:
+                                new_row[ENTITY] = uid.split('.',1)[0]
+                            else:
+                                new_row[ENTITY] = 'session'
+                                new_row[UID]    = sid
+
+                            row = new_row
+
+                    if None in row:
+                        print 'row invalid [%s]: %s' % (prof, raw)
+                        continue
+                      # raise ValueError('row invalid [%s]: %s' % (prof, row))
+
+                    # apply the filter.  We do that after adding the entity
+                    # field above, as the filter might also apply to that.
+                    skip = False
+                    for field, pats in efilter.items():
+                        for pattern in pats:
+                            if row[field] in pattern:
+                                skip = True
+                                break
+                        if skip:
                             continue
-                    if skip:
-                        continue
-
-                # fix rp issue 1117 (see FIXME above)
-                if row[TIME] == 1.0 and last:
-                    row[TIME] = last[TIME]
-
-                if not skip:
-                    ret[prof].append(row)
-
-                last = row
-
-              # print ' --- %-30s -- %-30s ' % (row[STATE], row[MSG])
-              # if 'bootstrap_1' in row:
-              #     print row
-              #     print
-              #     print 'TIME    : %s' % row[TIME  ]
-              #     print 'EVENT   : %s' % row[EVENT ]
-              #     print 'COMP    : %s' % row[COMP  ]
-              #     print 'TID     : %s' % row[TID   ]
-              #     print 'UID     : %s' % row[UID   ]
-              #     print 'STATE   : %s' % row[STATE ]
-              #     print 'ENTITY  : %s' % row[ENTITY]
-              #     print 'MSG     : %s' % row[MSG   ]
-=======
-                    try:
-
-                        # skip header
-                        if row[TIME].startswith('#'):
-                            skipped += 1
-                            continue
-
-                        # make room in the row for entity type etc.
-                        row.extend([None] * (PROF_KEY_MAX - len(row)))
-
-                        row[TIME] = float(row[TIME])
-
-                        # we derive entity type from the uid -- but funnel
-                        # some cases into 'session' as a catch-all type
-                        uid = row[UID]
-                        if uid:
-                            row[ENTITY] = uid.split('.',1)[0]
-                        else:
-                            row[ENTITY] = 'session'
-                            row[UID]    = sid
-
-                        # we should have no unset (ie. None) fields left - otherwise
-                        # the profile was likely not correctly closed.
-                        if None in row:
-                            if legacy:
-                                comp, tid = row[1].split(':', 1)
-                                new_row = [None] * PROF_KEY_MAX
-                                new_row[TIME        ] = row[0]
-                                new_row[EVENT       ] = row[4]
-                                new_row[COMP        ] = comp
-                                new_row[TID         ] = tid
-                                new_row[UID         ] = row[2]
-                                new_row[STATE       ] = row[3]
-                                new_row[MSG         ] = row[5]
-
-                                uid = new_row[UID]
-                                if uid:
-                                    new_row[ENTITY] = uid.split('.',1)[0]
-                                else:
-                                    new_row[ENTITY] = 'session'
-                                    new_row[UID]    = sid
-
-                                row = new_row
-
-                        if None in row:
-                            print 'row invalid [%s]: %s' % (prof, raw)
-                            continue
-                          # raise ValueError('row invalid [%s]: %s' % (prof, row))
-
-                        # apply the filter.  We do that after adding the entity
-                        # field above, as the filter might also apply to that.
-                        skip = False
-                        for field, pats in efilter.iteritems():
-                            for pattern in pats:
-                                if row[field] in pattern:
-                                    skip = True
-                                    break
-                            if skip:
-                                continue
-
-                        # fix rp issue 1117 (see FIXME above)
-                        if row[TIME] == 1.0 and last:
-                            row[TIME] = last[TIME]
-
-                        if not skip:
-                            ret[prof].append(row)
-
-                        last = row
-
-                      # print ' --- %-30s -- %-30s ' % (row[STATE], row[MSG])
-                      # if 'bootstrap_1' in row:
-                      #     print row
-                      #     print
-                      #     print 'TIME    : %s' % row[TIME  ]
-                      #     print 'EVENT   : %s' % row[EVENT ]
-                      #     print 'COMP    : %s' % row[COMP  ]
-                      #     print 'TID     : %s' % row[TID   ]
-                      #     print 'UID     : %s' % row[UID   ]
-                      #     print 'STATE   : %s' % row[STATE ]
-                      #     print 'ENTITY  : %s' % row[ENTITY]
-                      #     print 'MSG     : %s' % row[MSG   ]
-
-
-                    except Exception as e:
-                        raise
+
+                    # fix rp issue 1117 (see FIXME above)
+                    if row[TIME] == 1.0 and last:
+                        row[TIME] = last[TIME]
+
+                    if not skip:
+                        ret[prof].append(row)
+
+                    last = row
+
+                  # print ' --- %-30s -- %-30s ' % (row[STATE], row[MSG])
+                  # if 'bootstrap_1' in row:
+                  #     print row
+                  #     print
+                  #     print 'TIME    : %s' % row[TIME  ]
+                  #     print 'EVENT   : %s' % row[EVENT ]
+                  #     print 'COMP    : %s' % row[COMP  ]
+                  #     print 'TID     : %s' % row[TID   ]
+                  #     print 'UID     : %s' % row[UID   ]
+                  #     print 'STATE   : %s' % row[STATE ]
+                  #     print 'ENTITY  : %s' % row[ENTITY]
+                  #     print 'MSG     : %s' % row[MSG   ]
+
 
             except:
                 print 'skip remainder of %s' % prof
                 continue
->>>>>>> cc132a61
 
     return ret
 
