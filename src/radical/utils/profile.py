--- conflicted
+++ resolved
@@ -56,15 +56,6 @@
 class Profiler(object):
     '''
     This class is really just a persistent file handle with a convenience call
-<<<<<<< HEAD
-    (prof()) to write lines with timestamp and events.
-    Any profiling intelligence is applied when reading and evaluating the
-    created profiles.
-    '''
-
-    fields  = ['time', 'event', 'comp', 'tid', 'uid', 'state', 'msg']
-
-=======
     (prof()) to write lines timestamped events.  Any profiling intelligence must
     be applied when reading and evaluating the created profiles.  the following
     fields are defined for each event:
@@ -83,10 +74,9 @@
     this will guarantee atomic writes on most OS's, w/o additional locking
     overheads.  Less than 100 charcters makes the profiles almost
     human-readable.
-    """
+    '''
 
     fields  = ['time', 'event', 'comp', 'thread', 'uid', 'state', 'msg']
->>>>>>> 24961f1b
 
     # --------------------------------------------------------------------------
     #
