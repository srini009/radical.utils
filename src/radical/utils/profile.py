# pylint: disable=protected-access

import os
import csv
import time
import queue

<<<<<<< HEAD
import threading as mt

from .ids       import get_radical_base
from .url       import Url
from .misc      import as_string, as_list
from .misc      import get_env_ns      as ru_get_env_ns
from .misc      import get_hostname    as ru_get_hostname
from .misc      import get_hostip      as ru_get_hostip
from .threads   import get_thread_name as ru_get_thread_name
from .config    import DefaultConfig
from .atfork    import atfork

from .zmq.queue import Putter
=======
from .ids     import get_radical_base
from .misc    import as_string, as_list
from .misc    import get_env_ns      as ru_get_env_ns
from .host    import get_hostname    as ru_get_hostname
from .host    import get_hostip      as ru_get_hostip
from .threads import get_thread_name as ru_get_thread_name
from .config  import DefaultConfig
from .atfork  import atfork
>>>>>>> 28ac6203


# ------------------------------------------------------------------------------
#
# We store profiles in CSV formatted files.
# The CSV field names are defined here:
#
TIME         = 0  # time of event (float, seconds since epoch)  mandatory
EVENT        = 1  # event ID (string)                           mandatory
COMP         = 2  # component which recorded the event          mandatory
TID          = 3  # uid of thread involved                      optional
UID          = 4  # uid of entity involved                      optional
STATE        = 5  # state of entity involved                    optional
MSG          = 6  # message describing the event                optional
ENTITY       = 7  # type of entity involved                     optional
PROF_KEY_MAX = 8  # iteration helper: `for _ in range(PROF_KEY_MAX):`

# Note that `ENTITY` is not written to the profile, but rather derived from the
# UID when reading the profiles.

# A previous incarnation of this class stored CSVs with the following columns:
#
# TIME       = 0  # time of event (float, seconds since epoch)  mandatory
# COMP       = 2  # component which recorded the event          mandatory
# TID        = 3  # uid of thread involved                      optional
# UID        = 4  # uid of entity involved                      optional
# STATE      = 5  # state of entity involved                    optional
# EVENT      = 1  # event ID (string)                           mandatory
# MSG        = 6  # message describing the event                optional

# ------------------------------------------------------------------------------
#
# when recombining profiles, we will get one NTP sync offset per profile, and
# thus potentially multiple such offsets per host.  If those differ more than
# a certain value (float, in seconds) from each other, we print a warning:
#
NTP_DIFF_WARN_LIMIT = 1.0

# syncing with the NTP host is expensive, so we only do it once in a while and
# cache the result.  We use a disk cache which is valid for 1 minute
NTP_CACHE_TIMEOUT = 60  # disk cache is valid for 60 seconds

# maximum field size allowed by the csv parser.  The larger the number of
# entities in the profile, the larger the size of the filed required by the
# csv parser. We assume a 64bit C long.
CSV_FIELD_SIZE_LIMIT = 9223372036854775807


# ------------------------------------------------------------------------------
#
def _sync_ntp():

    # read from disk cache
    try:
        with open('%s/ntp.cache' % get_radical_base('utils'), 'r') as fin:
            data  = as_string(fin.read()).split()
            t_sys = float(data[0])
            t_ntp = float(data[1])
            t_now = time.time()

    except:
        t_sys = None
        t_ntp = None


    # if disc cache is empty or old
    if t_sys is None or t_now - t_sys > NTP_CACHE_TIMEOUT:

        # refresh data
        import ntplib                                    # pylint: disable=E0401

        ntp_host = os.environ.get('RADICAL_UTILS_NTPHOST','0.pool.ntp.org')

        t_one = time.time()
        response = ntplib.NTPClient().request(ntp_host, timeout=1)
        t_two = time.time()

        t_sys = (t_one + t_two) / 2.0
        t_ntp = response.tx_time

        with open('%s/ntp.cache' % get_radical_base('utils'), 'w') as fout:
            fout.write('%f\n%f\n' % (t_sys, t_ntp))

    # correct both time stamps by current time
    t_cor  = time.time() - t_sys
    t_sys += t_cor
    t_ntp += t_cor

    return t_sys, t_ntp


# ------------------------------------------------------------------------------
#
# the profiler is not using threads and is generally threadsafe (all write ops
# should be atomic) - but alas Python threadlocks I/O streams, and those locks
# can still deadlock after fork:
#
#   - https://bugs.python.org/issue6721
#   - https://bugs.python.org/issue40399
#
# We thus have to close/reopen the prof file handle after fork.  This creates
# a bit of a mess as we now have to maintain a global list of profiler instances
# to clean up after fork... :-/
#
_profilers = list()


def _atfork_prepare():
    pass


def _atfork_parent():
    pass


def _atfork_child():
    global _profilers
    for prof, fname in _profilers:
        prof._handle = open(fname, 'a', buffering=1024)


atfork(_atfork_prepare, _atfork_parent, _atfork_child)


# ------------------------------------------------------------------------------
#
class Profiler(object):
    '''
    This class is really just a persistent file handle with a convenience call
    (prof()) to write lines timestamped events.  Any profiling intelligence must
    be applied when reading and evaluating the created profiles.  the following
    fields are defined for each event:

        time : mandatory, float,  time in seconds since epoch
        event: mandatory, string, short, unique name of event to be recorded
        comp : optional,  string, name of component where the event originates
        tid  : optional,  string, current thread id (name)
        uid  : optional,  string, ID of entity involved (when available)
        state: optional,  string, state of entity involved, if applicable
        msg  : optional,  string, free for message describing the event

    Strings MUST NOT contain commas.  Otherwise they are encouraged to be formed
    as `[a-z][0-9a-z_.]*'. `msg` are free-form, but the inhibition of comma
    holds.  We propose to limit the sum of strings to about 256 characters -
    this will guarantee atomic writes on most OS's, w/o additional locking
    overheads.  Less than 100 charcters makes the profiles almost
    human-readable.

    The profile is enabled by setting environment variables.  For a profiler
    named `radical.utils`, the following env variables will be evaluated:

        RADICAL_UTILS_PROFILE
        RADICAL_PROFILE

    If either is present in the environemnt, the profile is enabled (the value
    of the setting is ignored).
    '''

    fields  = ['time', 'event', 'comp', 'thread', 'uid', 'state', 'msg']

    # --------------------------------------------------------------------------
    #
    class ZMQHandler(object):

        # ----------------------------------------------------------------------
        #
        def __init__(self, url):

            self._queue       = queue.Queue()
            self._work_thread = mt.Thread(target=self._work, args=[url])

            self._work_thread.daemon = True
            self._work_thread.start()


        # ----------------------------------------------------------------------
        #
        def trace(self, ts, event, comp, thread, uid, state, msg):

            self._queue.put((ts, event, comp, thread, uid, state, msg))


        # ----------------------------------------------------------------------
        #
        def _work(self, url):

            self._handle = Putter(channel='tracer_queue', url=url)

            buff = list()    # data buffer
            buff_time = 1.0  # max time to buffer data
            buff_last = 0.0  # we never sent a buffer out
            while True:

                try:
                    data = self._queue.get(block=True, timeout=0.1)
                    if data:
                        buff.append(data)

                except:
                    pass

                if buff and time.time() - buff_last > buff_time:
                    self._handle.put(buff)
                    buff = list()


        # ----------------------------------------------------------------------
        #
        def flush(self):

            pass


        # ----------------------------------------------------------------------
        #
        def close(self):

            pass


    # --------------------------------------------------------------------------
    #
    class FileHandler(object):

        # ----------------------------------------------------------------------
        #
        def __init__(self, fname):

            self._fname = fname

            try:
                os.makedirs(os.path.dirname(self._fname))
            except OSError:
                pass  # already exists

            # we set `buffering` to `1` to force line buffering.  That is not idea
            # performance wise - but will not do an `fsync()` after writes, so OS
            # level buffering should still apply.  This is supposed to shield
            # against incomplete profiles.
            self._handle = open(self._fname, 'a', buffering=1024)
            self._handle.write('#%s\n' % (','.join(Profiler.fields)))

            # register for cleanup after fork
            global _profilers
            _profilers.append([self, self._fname])


        # ----------------------------------------------------------------------
        #
        def trace(self, ts, event, comp, thread, uid, state, msg):

            self._handle.write('%.7f,%s,%s,%s,%s,%s,%s\n' %
                           (ts, event, comp, thread, uid, state, msg))


        # ----------------------------------------------------------------------
        #
        def flush(self):

            # see https://docs.python.org/2/library/stdtypes.html#file.flush
            self._handle.flush()
            os.fsync(self._handle.fileno())


        # ----------------------------------------------------------------------
        #
        def close(self):

            self._handle.close()


    # --------------------------------------------------------------------------
    #
    def __init__(self, name, ns=None, target=None, path=None):
        '''
        Open the file handle, sync the clock, and write timestam_zero
        '''

        # backward compatibility
        if target is None and path:
            target = path

        self.path = target

        ru_def = DefaultConfig()

        if not ns:
            ns = name

        # check if this profile is enabled via an env variable
        self._enabled = ru_get_env_ns('profile', ns)

        if  self._enabled is None:
            self._enabled = ru_def.get('profile')

        if self._enabled is None:
            self._enabled = 'False'

        if self._enabled.lower() in ['0', 'false', 'off']:
            self._enabled = False
            return

        # profiler is enabled - set properties, sync time, open handle
        self._enabled = True
        self._name    = name

        if target: self._target = Url(target)
        else     : self._target = Url(ru_def['profile_dir'])

        if self._target.schema == 'tcp':
            self._handle = Profiler.ZMQHandler(self._target)
        else:
            fname = '%s/%s.prof' % (self._target.path, self._name)
            self._handle = Profiler.FileHandler(fname)

        # write time normalization info
        self._ts_zero, self._ts_abs, self._ts_mode = self._timestamp_init()

        self._handle.trace(self.timestamp(), 'sync_abs', self._name,
                        ru_get_thread_name(), '', '',
                        '%s:%s:%s:%s:%s' % (ru_get_hostname(),
                                            ru_get_hostip(),
                                            self._ts_zero,
                                            self._ts_abs,
                                            self._ts_mode))


    # --------------------------------------------------------------------------
    #
    def __del__(self):

        self.close()


    # --------------------------------------------------------------------------
    #
    @property
    def enabled(self):

        return self._enabled


    @property
    def target(self):

        return self._target


    # --------------------------------------------------------------------------
    #
    def enable(self):  self._enabled = True
    def disable(self): self._enabled = False


    # --------------------------------------------------------------------------
    #
    def close(self):

        try:
            if not self._enabled:
                return

            if self._enabled and self._handle:
                self.prof('END')
                self._handle.flush()
                self._handle.close()
                self._enabled = False
                self._handle  = None

        except:
            pass


    # --------------------------------------------------------------------------
    #
    def flush(self, verbose=False):

        if not self._enabled: return

        self._handle.flush()


    # --------------------------------------------------------------------------
    #
    # FIXME: reorder args to reflect tupleorder (breaks API)
    #
    def prof(self, event, uid=None, state=None, msg=None, ts=None, comp=None,
                   tid=None):

        if not self._enabled: return
        if not self._handle : return

        if ts    is None: ts    = self.timestamp()
        if comp  is None: comp  = self._name
        if tid   is None: tid   = ru_get_thread_name()
        if uid   is None: uid   = ''
        if state is None: state = ''
        if msg   is None: msg   = ''

        # if uid is a list, then recursively call self.prof for each uid given
        for _uid in as_list(uid):
            self._handle.trace(ts, event, comp, tid, _uid, state, msg)


    # --------------------------------------------------------------------------
    #
    def _timestamp_init(self):
        '''
        return a tuple of [system time, absolute time]
        '''

        # retrieve absolute timestamp from an external source
        #
        # We first try to contact a network time service for a timestamp, if
        # that fails we use the current system time.
        try:
            ts_sys, ts_ntp = _sync_ntp()
            return [ts_sys, ts_ntp, 'ntp']

        except:
            pass

        # on any errors, we fall back to system time
        t = time.time()
        return [t,t, 'sys']


    # --------------------------------------------------------------------------
    #
    def timestamp(self):

        return time.time()


# --------------------------------------------------------------------------
#
def timestamp():

    return time.time()


# ------------------------------------------------------------------------------
#
def read_profiles(profiles, sid=None, efilter=None):
    '''
    We read all profiles as CSV files and parse them.  For each profile,
    we back-calculate global time (epoch) from the synch timestamps.

    The caller can provide a filter of the following structure

        filter = {ru.EVENT: ['event 1', 'event 2', ...],
                  ru.MSG  : ['msg 1',   'msg 2',   ...],
                  ...
                 }

    Filters apply on *substring* matches!
    '''

    legacy = os.environ.get('RADICAL_ANALYTICS_LEGACY_PROFILES', False)

    if legacy and legacy.lower() not in ['no', 'false']:
        legacy = True
    else:
        legacy = False

    # set the maximum field size allowed by the csv parser
    csv.field_size_limit(CSV_FIELD_SIZE_LIMIT)

  # import resource
  # print('max RSS       : %20d MB' % (resource.getrusage(1)[2]/(1024)))

    # FIXME: we correct one pesky profile entry, which is exactly 1.000 in an
    #        otherwise ntp-aligned profile - see [1].  In this case we use the
    #        previous timestamp (if available)
    #
    #    [1] https://github.com/radical-cybertools/radical.pilot/issues/1117

    if not efilter:
        efilter = dict()

    ret     = dict()
    last    = list()
    skipped = 0

    for prof in profiles:

        with open(prof, 'r') as csvfile:

            ret[prof] = list()
            reader    = csv.reader(csvfile)

            try:
                for raw in reader:

                    # we keep the raw data around for error checks
                    row = list(raw)

                  # if 'bootstrap_1' in row:
                  #     print()
                  #     print(row)

                    # skip header
                    if row[TIME].startswith('#'):
                        skipped += 1
                        continue

                    # make room in the row for entity type etc.
                    row.extend([None] * (PROF_KEY_MAX - len(row)))

                    row[TIME] = float(row[TIME])

                    # we derive entity type from the uid -- but funnel
                    # some cases into 'session' as a catch-all type
                    uid = row[UID]
                    if uid:
                        row[ENTITY] = uid.split('.',1)[0]
                    else:
                        row[ENTITY] = 'session'
                        row[UID]    = sid

                    # we should have no unset (ie. None) fields left - otherwise
                    # the profile was likely not correctly closed.
                    if None in row:
                        if legacy:
                            comp, tid = row[1].split(':', 1)
                            new_row = [None] * PROF_KEY_MAX
                            new_row[TIME        ] = row[0]
                            new_row[EVENT       ] = row[4]
                            new_row[COMP        ] = comp
                            new_row[TID         ] = tid
                            new_row[UID         ] = row[2]
                            new_row[STATE       ] = row[3]
                            new_row[MSG         ] = row[5]

                            uid = new_row[UID]
                            if uid:
                                new_row[ENTITY] = uid.split('.',1)[0]
                            else:
                                new_row[ENTITY] = 'session'
                                new_row[UID]    = sid

                            row = new_row

                    if None in row:
                        print('row invalid [%s]: %s' % (prof, raw))
                        continue
                      # raise ValueError('row invalid [%s]: %s' % (prof, row))

                    # apply the filter.  We do that after adding the entity
                    # field above, as the filter might also apply to that.
                    skip = False
                    for field, pats in efilter.items():
                        for pattern in pats:
                            if row[field] in pattern:
                                skip = True
                                break
                        if skip:
                            continue

                    # fix rp issue 1117 (see FIXME above)
                    if row[TIME] == 1.0 and last:
                        row[TIME] = last[TIME]

                    if not skip:
                        ret[prof].append(row)

                    last = row

                  # print(' --- %-30s -- %-30s ' % (row[STATE], row[MSG]))
                  # if 'bootstrap_1' in row:
                  #     print(row)
                  #     print()
                  #     print('TIME    : %s' % row[TIME  ])
                  #     print('EVENT   : %s' % row[EVENT ])
                  #     print('COMP    : %s' % row[COMP  ])
                  #     print('TID     : %s' % row[TID   ])
                  #     print('UID     : %s' % row[UID   ])
                  #     print('STATE   : %s' % row[STATE ])
                  #     print('ENTITY  : %s' % row[ENTITY])
                  #     print('MSG     : %s' % row[MSG   ])

            except:
                raise
              # print('skip remainder of %s' % prof)
              # continue

    return ret


# ------------------------------------------------------------------------------
#
def combine_profiles(profs):
    '''
    We merge all profiles and sort by time.

    This routine expects all profiles to have a synchronization time stamp.
    Two kinds of sync timestamps are supported: absolute (`sync_abs`) and
    relative (`sync_rel`).

    Time syncing is done based on 'sync_abs' timestamps.  We expect one such
    absolute timestamp to be available per host (the first profile entry will
    contain host information).  All timestamps from the same host will be
    corrected by the respectively determined NTP offset.  We define an
    'accuracy' measure which is the maximum difference of clock correction
    offsets across all hosts.

    The `sync_rel` timestamps are expected to occur in pairs, one for a profile
    with no other sync timestamp, and one profile which has
    a `sync_abs`timestamp.  In that case, the time correction from the latter is
    transfered to the former (the two time stamps are considered to have been
    written at the exact same time).

    The method returnes the combined profile and accuracy, as tuple.
    '''

    syncs    = dict()  # profiles which have relative time refs
    t_host   = dict()  # time offset per host
    p_glob   = list()  # global profile
    t_min    = None    # absolute starting point of profiled session
    c_end    = 0       # counter for profile closing tag
    accuracy = 0       # max uncorrected clock deviation

    if len(profs) == 1:
        return list(profs.values())[0], accuracy

    # first get all absolute and relative timestamp sync from the profiles,
    # for all hosts
    for pname, prof in profs.items():

        sync_abs = list()
        sync_rel = list()

        syncs[pname] = {'rel' : sync_rel,
                        'abs' : sync_abs}

        if not len(prof):
            continue

        for entry in prof:
            if entry[EVENT] == 'sync_abs': sync_abs.append(entry)
            if entry[EVENT] == 'sync_rel': sync_rel.append(entry)

        # we can have any number of sync_rel's - but if we find none, we expect
        # a sync_abs
        if not sync_rel and not sync_abs:
            print('unsynced     %s' % pname)

        syncs[pname] = {'rel' : sync_rel,
                        'abs' : sync_abs}

  # for pname, prof in profs.items():
  #     if prof:
  #         print('check        %-100s: %s' % (pname, prof[0][TIME:EVENT]))

    for pname, prof in profs.items():

        if not len(prof):
          # print('empty        %s' % pname)
            continue

        # if we have only sync_rel(s), then find the offset by the corresponding
        # sync_rel in the other profiles, and determine the offset to use.  Use
        # the first sync_rel that results in an offset, and only complain if
        # none is found.
        offset       = None
        offset_event = None
        if syncs[pname]['abs']:
            offset = 0.0

        else:
            for sync_rel in syncs[pname]['rel']:
                for _pname in syncs:

                    if _pname == pname:
                        continue

                    for _sync_rel in syncs[_pname]['rel']:
                        if _sync_rel[MSG] == sync_rel[MSG]:
                            offset        = _sync_rel[TIME] - sync_rel[TIME]
                            offset_event  = syncs[_pname]['abs'][0]

                    if offset:
                        break

                if offset:
                    break

        if offset is None:
            print('no rel sync  %s' % pname)
            continue

      # print('sync profile %-100s : %20.3fs' % (pname, offset))
        for event in prof:
            event[TIME] += offset

        # if we have an offset event, we append it to the profile.  This
        # basically transplants an sync_abs event into a sync_rel profile
        if offset_event:
          # print('transplant sync_abs to %s: %s' % (pname, offset_event))
            prof.append(offset_event)
            syncs[pname]['abs'].append(offset_event)

    # all profiles are rel-synced here.  Now we look at sync_abs values to align
    # across hosts and to determine accuracy.
    for pname in syncs:

        for sync_abs in syncs[pname]['abs']:

            # https://github.com/radical-cybertools/radical.analytics/issues/20
            if not sync_abs[MSG] or ':' not in sync_abs[MSG]:
              # print('unsynced profile %s [%s]' % (pname, sync_abs))
                continue

            t_prof = sync_abs[TIME]

            host, ip, t_sys, t_ntp, t_mode = sync_abs[MSG].split(':')
            host_id = '%s:%s' % (host, ip)

            if t_min: t_min = min(t_min, t_prof)
            else    : t_min = t_prof

            if t_mode == 'sys':
              # print('sys synced profile (%s)' % t_mode)
                continue

            # determine the correction for the given host
            t_sys = float(t_sys)
            t_ntp = float(t_ntp)
            t_off = t_sys - t_ntp

            if  host_id in t_host and \
                t_host[host_id] != t_off:

                diff = t_off - t_host[host_id]
                accuracy = max(accuracy, diff)

                # we allow for *some* amount of inconsistency before warning
                if diff > NTP_DIFF_WARN_LIMIT:
                    print('conflicting time sync for %-45s (%15s): '
                          '%10.2f - %10.2f = %5.2f'
                        % (pname.split('/')[-1], host_id, t_off,
                           t_host[host_id], diff))
                    continue

            t_host[host_id] = t_off


    unsynced = set()
    # now that we can align clocks for all hosts, apply that correction to all
    # profiles
    for pname, prof in profs.items():

        if not len(prof):
          # print('empty prof: %s' % pname)
            continue

        if not syncs[pname]['abs']:
            print('no sync_abs event: %s' % prof[0])
            continue

        sync_abs = syncs[pname]['abs'][0]

      # print(MSG)
      # print(sync_abs)
      # print(sync_abs[MSG])
      # print(sync_abs[MSG].split(':'))
        host, ip, _, _, _ = sync_abs[MSG].split(':')
        host_id = '%s:%s' % (host, ip)
        if host_id in t_host:
            t_off = t_host[host_id]
        else:
            unsynced.add(host_id)
            t_off = 0.0

        t_0 = sync_abs[TIME]
        t_0 -= t_min

        # correct profile timestamps
        for row in prof:

            row[TIME] -= t_min
            row[TIME] -= t_off

          # print(row[EVENT],)
            # count closing entries
            if row[EVENT] == 'END':
                c_end += 1

        # add profile to global one
        p_glob += prof

      # if prof:
      #     print('check        %-100s: %s' % (pname, prof[0][TIME:EVENT]))

        # Check for proper closure of profiling files
        if c_end == 0:
            print('WARNING: profile "%s" not correctly closed.' % pname)
      # elif c_end > 1:
      #     print('WARNING: profile "%s" closed %d times.' % (pname, c_end))

    # sort by time and return
    p_glob = sorted(p_glob[:], key=lambda k: k[TIME])

  # print('check        %-100s: %s' % ('t_min', p_glob[0][TIME]))
  # print('check        %-100s: %s' % ('t_max', p_glob[-1][TIME]))
    return p_glob, accuracy


# ------------------------------------------------------------------------------
#
def clean_profile(profile, sid, state_final=None, state_canceled=None):
    '''
    This method will prepare a profile for consumption in radical.analytics.
    It performs the following actions:

      - makes sure all events have a `ename` entry
      - remove all state transitions to `CANCELLED` if a different final state
        is encountered for the same uid
      - assignes the session uid to all events without uid
      - makes sure that state transitions have an `ename` set to `state`
    '''

    entities = dict()  # things which have a uid

    if not state_final:
        state_final = []
    elif not isinstance(state_final, list):
        state_final = [state_final]

    for event in profile:

        uid   = event[UID  ]
        state = event[STATE]
        name  = event[EVENT]

        # we derive entity_type from the uid -- but funnel
        # some cases into the session
        if uid:
            event[ENTITY] = uid.split('.',1)[0]
        else:
            event[ENTITY] = 'session'
            event[UID]    = sid
            uid = sid

        if uid not in entities:
            entities[uid] = dict()
            entities[uid]['states'] = dict()
            entities[uid]['events'] = list()

        if name == 'advance':

            # this is a state progression
            assert(state), 'cannot advance w/o state'
            assert(uid),   'cannot advance w/o uid'

            # this is a state transition event
            event[EVENT] = 'state'

            skip = False
            if state in state_final and state != state_canceled:

                # a final state other than CANCELED will cancel any previous
                # CANCELED state.
                if  state_canceled and \
                    state_canceled in entities[uid]['states']:
                    del(entities[uid]['states'][state_canceled])

                # vice-versa, we will not add CANCELED if a final
                # state already exists:
                if  state_canceled and \
                    state_canceled == state:
                    if any([s in entities[uid]['states']
                              for s in state_final]):
                        skip = True
                        continue

            if state in entities[uid]['states']:
                # ignore duplicated recordings of state transitions
                skip = True
                continue
              # raise ValueError('double state (%s) for %s' % (state, uid))

            if not skip:
                entities[uid]['states'][state] = event

        entities[uid]['events'].append(event)


    # we have evaluated, cleaned and sorted all events -- now we recreate
    # a clean profile out of them
    ret = list()
    for entity in list(entities.values()):
        ret += entity['events']

    # sort by time and return
    ret = sorted(ret[:], key=lambda k: k[TIME])

    return ret


# ------------------------------------------------------------------------------
#
def event_to_label(event):

    if event[EVENT] == 'state':
        return event[STATE]
    else:
        return event[EVENT]


# ------------------------------------------------------------------------------
<|MERGE_RESOLUTION|>--- conflicted
+++ resolved
@@ -5,30 +5,19 @@
 import time
 import queue
 
-<<<<<<< HEAD
 import threading as mt
 
 from .ids       import get_radical_base
 from .url       import Url
 from .misc      import as_string, as_list
 from .misc      import get_env_ns      as ru_get_env_ns
-from .misc      import get_hostname    as ru_get_hostname
-from .misc      import get_hostip      as ru_get_hostip
+from .host      import get_hostname    as ru_get_hostname
+from .host      import get_hostip      as ru_get_hostip
 from .threads   import get_thread_name as ru_get_thread_name
 from .config    import DefaultConfig
 from .atfork    import atfork
 
 from .zmq.queue import Putter
-=======
-from .ids     import get_radical_base
-from .misc    import as_string, as_list
-from .misc    import get_env_ns      as ru_get_env_ns
-from .host    import get_hostname    as ru_get_hostname
-from .host    import get_hostip      as ru_get_hostip
-from .threads import get_thread_name as ru_get_thread_name
-from .config  import DefaultConfig
-from .atfork  import atfork
->>>>>>> 28ac6203
 
 
 # ------------------------------------------------------------------------------
