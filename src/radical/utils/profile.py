
import os
import csv
import time

from   .misc    import get_env_ns      as ru_get_env_ns
from   .misc    import get_hostname    as ru_get_hostname
from   .misc    import get_hostip      as ru_get_hostip
from   .threads import get_thread_name as ru_get_thread_name
from   .config  import DefaultConfig


# ------------------------------------------------------------------------------
#
# We store profiles in CSV formatted files.
# The CSV field names are defined here:
#
TIME         = 0  # time of event (float, seconds since epoch)  mandatory
EVENT        = 1  # event ID (string)                           mandatory
COMP         = 2  # component which recorded the event          mandatory
TID          = 3  # uid of thread involved                      optional
UID          = 4  # uid of entity involved                      optional
STATE        = 5  # state of entity involved                    optional
MSG          = 6  # message describing the event                optional
ENTITY       = 7  # type of entity involved                     optional
PROF_KEY_MAX = 8  # iteration helper: `for _ in range(PROF_KEY_MAX):`

# Note that `ENTITY` is not written to the profile, but rather derived from the
# UID when reading the profiles.

# A previous incarnation of this class stored CSVs with the following columns:
#
# TIME       = 0  # time of event (float, seconds since epoch)  mandatory
# COMP       = 2  # component which recorded the event          mandatory
# TID        = 3  # uid of thread involved                      optional
# UID        = 4  # uid of entity involved                      optional
# STATE      = 5  # state of entity involved                    optional
# EVENT      = 1  # event ID (string)                           mandatory
# MSG        = 6  # message describing the event                optional

# ------------------------------------------------------------------------------
#
# when recombining profiles, we will get one NTP sync offset per profile, and
# thus potentially multiple such offsets per host.  If those differ more than
# a certain value (float, in seconds) from each other, we print a warning:
#
NTP_DIFF_WARN_LIMIT = 1.0


# ------------------------------------------------------------------------------
#
class Profiler(object):
    """
    This class is really just a persistent file handle with a convenience call
    (prof()) to write lines timestamped events.  Any profiling intelligence must
    be applied when reading and evaluating the created profiles.  the following
    fields are defined for each event:

        time : mandatory, float,  time in seconds since epoch
        event: mandatory, string, short, unique name of event to be recorded
        comp : optional,  string, name of component where the event originates
        tid  : optional,  string, current thread id (name)
        uid  : optional,  string, ID of entity involved (when available)
        state: optional,  string, state of entity involved, if applicable
        msg  : optional,  string, free for message describing the event

    Strings MUST NOT contain commas.  Otherwise they are encouraged to be formed
    as `[a-z][0-9a-z_.]*'. `msg` are free-form, but the inhibition of comma
    holds.  We propose to limit the sum of strings to about 256 characters -
    this will guarantee atomic writes on most OS's, w/o additional locking
    overheads.  Less than 100 charcters makes the profiles almost
    human-readable.

    The profile is enabled by setting environment variables.  For a profiler
    named `radical.utils`, the following env variables will be evaluated:

        RADICAL_UTILS_PROFILE
        RADICAL_PROFILE

    If either is present in the environemnt, the profile is enabled (the value
    of the setting is ignored).
    """

    fields  = ['time', 'event', 'comp', 'thread', 'uid', 'state', 'msg']

    # --------------------------------------------------------------------------
    #
    def __init__(self, name, ns=None, path=None):
        """
        Open the file handle, sync the clock, and write timestam_zero
        """

        ru_def = DefaultConfig()

        if not ns:
            ns = name

        # check if this profile is enabled via an env variable
        self._enabled = ru_get_env_ns('profile', ns)

        if  self._enabled is None:
            self._enabled = ru_def.get('profile')

        if self._enabled is None:
            self._enabled = 'False'

        if self._enabled.lower() in ['0', 'false', 'off']:
            self._enabled = False
            return


        # profiler is enabled - set properties, sync time, open handle
        self._enabled = True
        self._path    = path
        self._name    = name

        if not self._path:
            self._path = ru_def['profile_dir']

        self._ts_zero, self._ts_abs, self._ts_mode = self._timestamp_init()

        try:
            os.makedirs(self._path)
        except OSError:
            pass  # already exists

        # we set `buffering` to `1` to force line buffering.  That is not idea
        # performance wise - but will not do an `fsync()` after writes, so OS
        # level buffering should still apply.  This is supposed to shield
        # against incomplete profiles.
        self._handle = open("%s/%s.prof" % (self._path, self._name), 'a',
                            buffering=1)

        # write header and time normalization info
        if self._handle:
            self._handle.write("#%s\n" % (','.join(Profiler.fields)))
            self._handle.write("%.4f,%s,%s,%s,%s,%s,%s\n" %
                           (self.timestamp(), 'sync_abs', self._name,
                            ru_get_thread_name(), '', '',
                            "%s:%s:%s:%s:%s" % (ru_get_hostname(),
                                                ru_get_hostip(),
                                                self._ts_zero,
                                                self._ts_abs,
                                                self._ts_mode)))


    # --------------------------------------------------------------------------
    #
    def __del__(self):

      # self.close()
        pass


    # --------------------------------------------------------------------------
    #
    @property
    def enabled(self):

        return self._enabled


    @property
    def path(self):

        return self._path


    # --------------------------------------------------------------------------
    #
    def close(self):

        try:
            if not self._enabled:
                return

            if self._enabled and self._handle:
                self.prof("END")
                self.flush(verbose=False)
                self._handle.close()
                self._handle = None

        except:
            pass


    # --------------------------------------------------------------------------
    #
    def flush(self, verbose=True):

        if not self._enabled: return
        if not self._handle : return

        if self._enabled:

            if verbose:
                self.prof("flush")

            # see https://docs.python.org/2/library/stdtypes.html#file.flush
            self._handle.flush()
            os.fsync(self._handle.fileno())


    # --------------------------------------------------------------------------
    #
    # FIXME: reorder args to reflect tupleorder (breaks API)
    #
    def prof(self, event, uid=None, state=None, msg=None, ts=None, comp=None,
                   tid=None):

        if not self._enabled: return
        if not self._handle : return

        if ts    is None: ts    = self.timestamp()
        if comp  is None: comp  = self._name
        if tid   is None: tid   = ru_get_thread_name()
        if uid   is None: uid   = ''
        if state is None: state = ''
        if msg   is None: msg   = ''

        # if uid is a list, then recursively call self.prof for each uid given
        if isinstance(uid, list):
            for _uid in uid:
                self.prof(event=event, uid=_uid, state=state, msg=msg,
                          ts=ts, comp=comp, tid=tid)
            return

        data = "%.7f,%s,%s,%s,%s,%s,%s\n" \
                % (ts, event, comp, tid, uid, state, msg)
        self._handle.write(data)


    # --------------------------------------------------------------------------
    #
    def _timestamp_init(self):
        """
        return a tuple of [system time, absolute time]
        """

        # retrieve absolute timestamp from an external source
        #
        # We first try to contact a network time service for a timestamp, if
        # that fails we use the current system time.
        try:
            import ntplib                                # pylint: disable=E0401

            ntphost = os.environ.get('RADICAL_UTILS_NTPHOST', '0.pool.ntp.org')

            t_one = time.time()
            response = ntplib.NTPClient().request(ntphost, timeout=1)
            t_two = time.time()

            ts_ntp = response.tx_time
            ts_sys = (t_one + t_two) / 2.0
            return [ts_sys, ts_ntp, 'ntp']

        except:
            pass

        # on any errors, we fall back to system time
        t = time.time()
        return [t,t, 'sys']


    # --------------------------------------------------------------------------
    #
    def timestamp(self):

        return time.time()


# --------------------------------------------------------------------------
#
def timestamp():

    return time.time()


# ------------------------------------------------------------------------------
#
def read_profiles(profiles, sid=None, efilter=None):
    """
    We read all profiles as CSV files and parse them.  For each profile,
    we back-calculate global time (epoch) from the synch timestamps.

    The caller can provide a filter of the following structure

        filter = {ru.EVENT: ['event 1', 'event 2', ...],
                  ru.MSG  : ['msg 1',   'msg 2',   ...],
                  ...
                 }

    Filters apply on *substring* matches!
    """

    legacy = os.environ.get('RADICAL_ANALYTICS_LEGACY_PROFILES', False)

    if legacy and legacy.lower() not in ['no', 'false']:
        legacy = True
    else:
        legacy = False


  # import resource
  # print 'max RSS       : %20d MB' % (resource.getrusage(1)[2]/(1024))

    # FIXME: we correct one pesky profile entry, which is exactly 1.000 in an
    #        otherwise ntp-aligned profile - see [1].  In this case we use the
    #        previous timestamp (if available)
    #
    #    [1] https://github.com/radical-cybertools/radical.pilot/issues/1117

    if not efilter:
        efilter = dict()

    ret     = dict()
    last    = list()
    skipped = 0

    for prof in profiles:

        with open(prof, 'rb') as csvfile:

            ret[prof] = list()
            reader    = csv.reader(csvfile)

            try:
                for raw in reader:

                    # we keep the raw data around for error checks
                    row = list(raw)

                  # if 'bootstrap_1' in row:
                  #     print
                  #     print row

                    # skip header
                    if row[TIME].startswith('#'):
                        skipped += 1
                        continue

                    # make room in the row for entity type etc.
                    row.extend([None] * (PROF_KEY_MAX - len(row)))

                    row[TIME] = float(row[TIME])

                    # we derive entity type from the uid -- but funnel
                    # some cases into 'session' as a catch-all type
                    uid = row[UID]
                    if uid:
                        row[ENTITY] = uid.split('.',1)[0]
                    else:
                        row[ENTITY] = 'session'
                        row[UID]    = sid

                    # we should have no unset (ie. None) fields left - otherwise
                    # the profile was likely not correctly closed.
                    if None in row:
                        if legacy:
                            comp, tid = row[1].split(':', 1)
                            new_row = [None] * PROF_KEY_MAX
                            new_row[TIME        ] = row[0]
                            new_row[EVENT       ] = row[4]
                            new_row[COMP        ] = comp
                            new_row[TID         ] = tid
                            new_row[UID         ] = row[2]
                            new_row[STATE       ] = row[3]
                            new_row[MSG         ] = row[5]

                            uid = new_row[UID]
                            if uid:
                                new_row[ENTITY] = uid.split('.',1)[0]
                            else:
                                new_row[ENTITY] = 'session'
                                new_row[UID]    = sid

                            row = new_row

                    if None in row:
                        print 'row invalid [%s]: %s' % (prof, raw)
                        continue
                      # raise ValueError('row invalid [%s]: %s' % (prof, row))

                    # apply the filter.  We do that after adding the entity
                    # field above, as the filter might also apply to that.
                    skip = False
<<<<<<< HEAD
                    for field, pats in efilter.items():
=======
                    for field, pats in efilter.iteritems():
>>>>>>> 0bfe8d58
                        for pattern in pats:
                            if row[field] in pattern:
                                skip = True
                                break
                        if skip:
                            continue

                    # fix rp issue 1117 (see FIXME above)
                    if row[TIME] == 1.0 and last:
                        row[TIME] = last[TIME]

                    if not skip:
                        ret[prof].append(row)

                    last = row

                  # print ' --- %-30s -- %-30s ' % (row[STATE], row[MSG])
                  # if 'bootstrap_1' in row:
                  #     print row
                  #     print
                  #     print 'TIME    : %s' % row[TIME  ]
                  #     print 'EVENT   : %s' % row[EVENT ]
                  #     print 'COMP    : %s' % row[COMP  ]
                  #     print 'TID     : %s' % row[TID   ]
                  #     print 'UID     : %s' % row[UID   ]
                  #     print 'STATE   : %s' % row[STATE ]
                  #     print 'ENTITY  : %s' % row[ENTITY]
                  #     print 'MSG     : %s' % row[MSG   ]
<<<<<<< HEAD

=======
>>>>>>> 0bfe8d58

            except:
                print 'skip remainder of %s' % prof
                continue

    return ret


# ------------------------------------------------------------------------------
#
def combine_profiles(profs):
    """
    We merge all profiles and sort by time.

    This routine expects all profiles to have a synchronization time stamp.
    Two kinds of sync timestamps are supported: absolute (`sync_abs`) and
    relative (`sync_rel`).

    Time syncing is done based on 'sync_abs' timestamps.  We expect one such
    absolute timestamp to be available per host (the first profile entry will
    contain host information).  All timestamps from the same host will be
    corrected by the respectively determined NTP offset.  We define an
    'accuracy' measure which is the maximum difference of clock correction
    offsets across all hosts.

    The `sync_rel` timestamps are expected to occur in pairs, one for a profile
    with no other sync timestamp, and one profile which has
    a `sync_abs`timestamp.  In that case, the time correction from the latter is
    transfered to the former (the two time stamps are considered to have been
    written at the exact same time).

    The method returnes the combined profile and accuracy, as tuple.
    """

    syncs    = dict()  # profiles which have relative time refs
    t_host   = dict()  # time offset per host
    p_glob   = list()  # global profile
    t_min    = None    # absolute starting point of profiled session
    c_end    = 0       # counter for profile closing tag
    accuracy = 0       # max uncorrected clock deviation

    # first get all absolute and relative timestamp sync from the profiles,
    # for all hosts
    for pname, prof in profs.items():

        sync_abs = list()
        sync_rel = list()

        syncs[pname] = {'rel' : sync_rel,
                        'abs' : sync_abs}

        if not len(prof):
            continue

        for entry in prof:
            if entry[EVENT] == 'sync_abs': sync_abs.append(entry)
            if entry[EVENT] == 'sync_rel': sync_rel.append(entry)

        # we can have any number of sync_rel's - but if we find none, we expect
        # a sync_abs
        if not sync_rel and not sync_abs:
            print('unsynced     %s' % pname)

        syncs[pname] = {'rel' : sync_rel,
                        'abs' : sync_abs}

  # for pname, prof in profs.items():
  #     if prof:
  #         print 'check        %-100s: %s' % (pname, prof[0][TIME:EVENT])

    for pname, prof in profs.items():

        if not len(prof):
          # print 'empty        %s' % pname
            continue

        # if we have only sync_rel(s), then find the offset by the corresponding
        # sync_rel in the other profiles, and determine the offset to use.  Use
        # the first sync_rel that results in an offset, and only complain if
        # none is found.
        offset       = None
        offset_event = None
        if syncs[pname]['abs']:
            offset = 0.0

        else:
            for sync_rel in syncs[pname]['rel']:
                for _pname in syncs:

                    if _pname == pname:
                        continue

                    for _sync_rel in syncs[_pname]['rel']:
                        if _sync_rel[MSG] == sync_rel[MSG]:
                            offset        = _sync_rel[TIME] - sync_rel[TIME]
                            offset_event  = syncs[_pname]['abs'][0]

                    if offset:
                        break

                if offset:
                    break

        if offset is None:
            print('no rel sync  %s' % pname)
            continue

      # print 'sync profile %-100s : %20.3fs' % (pname, offset)
        for event in prof:
            event[TIME] += offset

        # if we have an offset event, we append it to the profile.  This
        # basically transplants an sync_abs event into a sync_rel profile
        if offset_event:
          # print 'transplant sync_abs to %s: %s' % (pname, offset_event)
            prof.append(offset_event)
            syncs[pname]['abs'].append(offset_event)

    # all profiles are rel-synced here.  Now we look at sync_abs values to align
    # across hosts and to determine accuracy.
    for pname in syncs:

        for sync_abs in syncs[pname]['abs']:

            if not sync_abs[MSG] or ':' not in sync_abs[MSG]:
                # https://github.com/radical-cybertools/radical.analytics/issues/20
              # print 'unsynced profile %s [%s]' % (pname, sync_abs)
                continue

            t_prof = sync_abs[TIME]

            host, ip, t_sys, t_ntp, t_mode = sync_abs[MSG].split(':')
            host_id = '%s:%s' % (host, ip)

            if t_min: t_min = min(t_min, t_prof)
            else    : t_min = t_prof

            if t_mode == 'sys':
              # print 'sys synced profile (%s)' % t_mode
                continue

            # determine the correction for the given host
            t_sys = float(t_sys)
            t_ntp = float(t_ntp)
            t_off = t_sys - t_ntp

            if  host_id in t_host and \
                t_host[host_id] != t_off:

                diff = t_off - t_host[host_id]
                accuracy = max(accuracy, diff)

                # we allow for *some* amount of inconsistency before warning
                if diff > NTP_DIFF_WARN_LIMIT:
                    print('conflicting time sync for %-45s (%15s): '
                          '%10.2f - %10.2f = %5.2f'
                        % (pname.split('/')[-1], host_id, t_off,
                           t_host[host_id], diff))
                    continue

            t_host[host_id] = t_off


    unsynced = set()
    # now that we can align clocks for all hosts, apply that correction to all
    # profiles
    for pname, prof in profs.items():

        if not len(prof):
          # print 'empty prof: %s' % pname
            continue

        if not syncs[pname]['abs']:
            print('no sync_abs event: %s' % prof[0])
            continue

        sync_abs = syncs[pname]['abs'][0]

      # print MSG
      # print sync_abs
      # print sync_abs[MSG]
      # print sync_abs[MSG].split(':')
        host, ip, _, _, _ = sync_abs[MSG].split(':')
        host_id = '%s:%s' % (host, ip)
        if host_id in t_host:
            t_off = t_host[host_id]
        else:
            unsynced.add(host_id)
            t_off = 0.0

        t_0 = sync_abs[TIME]
        t_0 -= t_min

        # correct profile timestamps
        for row in prof:

            row[TIME] -= t_min
            row[TIME] -= t_off

          # print row[EVENT],
            # count closing entries
            if row[EVENT] == 'END':
                c_end += 1

        # add profile to global one
        p_glob += prof

      # if prof:
      #     print 'check        %-100s: %s' % (pname, prof[0][TIME:EVENT])

        # Check for proper closure of profiling files
        if c_end == 0:
            print('WARNING: profile "%s" not correctly closed.' % pname)
      # elif c_end > 1:
      #     print 'WARNING: profile "%s" closed %d times.' % (pname, c_end)

    # sort by time and return
    p_glob = sorted(p_glob[:], key=lambda k: k[TIME])

  # print 'check        %-100s: %s' % ('t_min', p_glob[0][TIME])
  # print 'check        %-100s: %s' % ('t_max', p_glob[-1][TIME])
    return p_glob, accuracy


# ------------------------------------------------------------------------------
#
def clean_profile(profile, sid, state_final=None, state_canceled=None):
    """
    This method will prepare a profile for consumption in radical.analytics.  It
    performs the following actions:

      - makes sure all events have a `ename` entry
      - remove all state transitions to `CANCELLED` if a different final state
        is encountered for the same uid
      - assignes the session uid to all events without uid
      - makes sure that state transitions have an `ename` set to `state`
    """

    entities = dict()  # things which have a uid

    if not state_final:
        state_final = []
    elif not isinstance(state_final, list):
        state_final = [state_final]

    for event in profile:

        uid   = event[UID  ]
        state = event[STATE]
        name  = event[EVENT]

        # we derive entity_type from the uid -- but funnel
        # some cases into the session
        if uid:
            event[ENTITY] = uid.split('.',1)[0]
        else:
            event[ENTITY] = 'session'
            event[UID]    = sid
            uid = sid

        if uid not in entities:
            entities[uid] = dict()
            entities[uid]['states'] = dict()
            entities[uid]['events'] = list()

        if name == 'advance':

            # this is a state progression
            assert(state), 'cannot advance w/o state'
            assert(uid),   'cannot advance w/o uid'

            # this is a state transition event
            event[EVENT] = 'state'

            skip = False
            if state in state_final and state != state_canceled:

                # a final state other than CANCELED will cancel any previous
                # CANCELED state.
                if  state_canceled and \
                    state_canceled in entities[uid]['states']:
                    del(entities[uid]['states'][state_canceled])

                # vice-versa, we will not add CANCELED if a final
                # state already exists:
                if  state_canceled and \
                    state_canceled == state:
                    if any([s in entities[uid]['states']
                              for s in state_final]):
                        skip = True
                        continue

            if state in entities[uid]['states']:
                # ignore duplicated recordings of state transitions
                skip = True
                continue
              # raise ValueError('double state (%s) for %s' % (state, uid))

            if not skip:
                entities[uid]['states'][state] = event

        entities[uid]['events'].append(event)


    # we have evaluated, cleaned and sorted all events -- now we recreate
    # a clean profile out of them
    ret = list()
    for entity in list(entities.values()):
        ret += entity['events']

    # sort by time and return
    ret = sorted(ret[:], key=lambda k: k[TIME])

    return ret


# ------------------------------------------------------------------------------
<|MERGE_RESOLUTION|>--- conflicted
+++ resolved
@@ -384,11 +384,7 @@
                     # apply the filter.  We do that after adding the entity
                     # field above, as the filter might also apply to that.
                     skip = False
-<<<<<<< HEAD
                     for field, pats in efilter.items():
-=======
-                    for field, pats in efilter.iteritems():
->>>>>>> 0bfe8d58
                         for pattern in pats:
                             if row[field] in pattern:
                                 skip = True
@@ -417,10 +413,6 @@
                   #     print 'STATE   : %s' % row[STATE ]
                   #     print 'ENTITY  : %s' % row[ENTITY]
                   #     print 'MSG     : %s' % row[MSG   ]
-<<<<<<< HEAD
-
-=======
->>>>>>> 0bfe8d58
 
             except:
                 print 'skip remainder of %s' % prof
