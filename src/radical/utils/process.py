--- conflicted
+++ resolved
@@ -36,13 +36,8 @@
 #
 class Process(mp.Process):
     '''
-<<<<<<< HEAD
     This `Process` class is a thin wrapper around `mp.Process` which
     specifically manages the process lifetime in a more cautious and copperative
-=======
-    This Process class is a thin wrapper around multiprocessing.Process which
-    specifically manages the process lifetime in a more cautious and cooperative
->>>>>>> e7b4a648
     way than the base class: *no* attempt on signal handling is made, we expect
     to exclusively communicate between parent and child via a socket.
     A separate thread in both processes will watch that socket: if the socket
@@ -518,15 +513,9 @@
         self._ru_endpoint  = self._ru_sp[1]
         self._ru_sp[0].close()
 
-<<<<<<< HEAD
-        # set child name based on name given in c'tor, and use as procitle
+        # set child name based on name given in c'tor, and use as proctitle
         self._ru_name = self._ru_name + '.child'
         spt.setproctitle(self._ru_name)
-=======
-        # set child name based on name given in c'tor, and use as proctitle
-        self._rup_name = self._rup_name + '.child'
-        spt.setproctitle(self._rup_name)
->>>>>>> e7b4a648
 
         try:
             # we consider the invocation of the child initializers to be part of
@@ -553,19 +542,12 @@
             # If `work_cb()` ever returns `False`, we break out of the loop to call the
             # finalizers and terminate.
             #
-<<<<<<< HEAD
-            # In each iteration, we also check if the socket is gone -- if this is
-            # the case, we assume the parent to be dead and terminate (break the
-            # loop).
-            while not self._ru_term.is_set() and \
-=======
             # In each iteration, we also check if the socket is still open -- if it
             # is closed, we assume the parent to be dead and terminate (break the
-            # loop).  We consider the socket closed if `self._rup_term` was set
+            # loop).  We consider the socket closed if `self._ru_term` was set
             # by the watcher thread.
-            while not self._rup_term.is_set() and \
->>>>>>> e7b4a648
-                      self._parent_is_alive()     :
+            while not self._ru_term.is_set() and \
+                      self._parent_is_alive()    :
             
                 # des Pudel's Kern
                 if not self.work_cb():
