--- conflicted
+++ resolved
@@ -324,7 +324,6 @@
 
 # ------------------------------------------------------------------------------
 #
-<<<<<<< HEAD
 def to_type(data):
 
     if not isinstance(data, basestring):
@@ -341,11 +340,6 @@
 
 # ------------------------------------------------------------------------------
 #
-is_list = islist  # FIXME
-to_list = tolist  # FIXME
-def is_str(s):
-    return isinstance(s, basestring)
-=======
 def is_seq(data):
     '''
     tests if the given data is a sequence (but not a string)
@@ -376,6 +370,12 @@
 
 # ------------------------------------------------------------------------------
 #
+def is_str(s):
+    return isinstance(s, basestring)
+
+
+# ------------------------------------------------------------------------------
+#
 def is_bytes(data):
     '''
     checks if the given data are of types `bytes` or `bytearray`
@@ -394,7 +394,6 @@
     elif is_string(data): return bytes(data, 'utf-8')
     else:
         raise TypeError('cannot convert %s to bytes' % type(data))
->>>>>>> 4b431959
 
 
 # ------------------------------------------------------------------------------
