
import re
import os
import sys
import glob
import time
import socket
import pkgutil
import datetime
import itertools
import netifaces

from .         import url       as ruu
from .ru_regex import ReString


# ------------------------------------------------------------------------------
#
def split_dburl(dburl, default_dburl=None):
    '''
    we split the url into the base mongodb URL, and the path element, whose
    first element is the database name, and the remainder is interpreted as
    collection id.
    '''

    # if the given URL does not contain schema nor host, the default URL is used
    # as base, and the given URL string is appended to the path element.

    url = ruu.Url(dburl)

    if not url.schema and not url.host:
        url      = ruu.Url(default_dburl)
        url.path = dburl

    # NOTE: add other data base schemes here...
    if 'mongodb' not in url.schema.split('+'):
        raise ValueError("expected 'mongodb[+ssl]://' url, not '%s'" % dburl)

    host = url.host
    port = url.port
    path = url.path
    user = url.username
    pwd  = url.password
    ssl  = False

    if 'ssl' in url.schema.split('+'):
        ssl = True
        url.schema = 'mongodb'

    if not host:
        host = 'localhost'

    if  path.startswith('/'):
        path = path[1:]
    path_elems = path.split('/')

    dbname = None
    cname  = None
    pname  = None

    if  len(path_elems)  >  0:
        dbname = path_elems[0]

    if  len(path_elems)  >  1:
        dbname = path_elems[0]
        cname  = path_elems[1]

    if  len(path_elems)  >  2:
        dbname = path_elems[0]
        cname  = path_elems[1]
        pname  = '.'.join(path_elems[2:])

    if  dbname == '.':
        dbname = None

    return [host, port, dbname, cname, pname, user, pwd, ssl]


# ------------------------------------------------------------------------------
#
def mongodb_connect(dburl, default_dburl=None):
    '''
    connect to the given mongodb, perform auth for the database (if a database
    was given).
    '''

    try:
        import pymongo
    except ImportError:
        msg  = " \n\npymongo is not available -- install radical.utils with: \n\n"
        msg += "  (1) pip install --upgrade -e '.[pymongo]'\n"
        msg += "  (2) pip install --upgrade    'radical.utils[pymongo]'\n\n"
        msg += "to resolve that dependency (or install pymongo manually).\n"
        msg += "The first version will work for local installation, \n"
        msg += "the second one for installation from pypi.\n\n"
        raise ImportError(msg)

    [host, port, dbname, cname, pname,
           user, pwd,    ssl] = split_dburl(dburl, default_dburl)

    mongo = pymongo.MongoClient(host=host, port=port, ssl=ssl)
    db    = None

    if  dbname:
        db = mongo[dbname]

        if  user and pwd:
            db.authenticate(user, pwd)

    else:

        # if no DB is given, we try to auth against all databases.
        for dbname in mongo.database_names():
            try:
                mongo[dbname].authenticate(user, pwd)
            except Exception:
                pass

    return mongo, db, dbname, cname, pname


# ------------------------------------------------------------------------------
#
def parse_file_staging_directives(directives):
    '''
    staging directives

       [local_path] [operator] [remote_path]

    local path:
        * interpreted as relative to the application's working directory
        * must point to local storage (localhost)

    remote path
        * interpreted as relative to the job's working directory

    operator :
        * >  : stage to remote target, overwrite if exists
        * >> : stage to remote target, append    if exists
        * <  : stage to local  target, overwrite if exists
        * << : stage to local  target, append    if exists

    This method returns a tuple [src, tgt, op] for each given directive.  This
    parsing is backward compatible with the simple staging directives used
    previously -- any strings which do not contain staging operators will be
    interpreted as simple paths (identical for src and tgt), operation is set to
    '=', which must be interpreted in the caller context.
    '''

    bulk = True
    if  not isinstance(directives, list):
        bulk       = False
        directives = [directives]

    ret = list()

    for directive in directives:

        if  not is_string(directive):
            raise TypeError("file staging directives muct by of type string, "
                            "not %s" % type(directive))

        rs = ReString(directive)

        if  rs // '^(?P<one>.+?)\s*(?P<op><|<<|>|>>)\s*(?P<two>.+)$':
            res = rs.get()
            ret.append([res['one'], res['two'], res['op']])

        else:
            ret.append([directive, directive, '='])

    if  bulk: return ret
    else    : return ret[0]


# ------------------------------------------------------------------------------
#
def time_stamp(spec):

    if  isinstance(spec, int) or \
        isinstance(spec, float)  :

        return datetime.datetime.utcfromtimestamp(spec)

    return spec


# ------------------------------------------------------------------------------
#
def time_diff(dt_abs, dt_stamp):
    '''
    return the time difference bewteen  two datetime
    objects in seconds (incl. fractions).  Exceptions (like on improper data
    types) fall through.
    '''

    delta = dt_stamp - dt_abs

    # make it easy to use seconds since epoch instead of datetime objects
    if  isinstance(delta, int) or \
        isinstance(delta, float)  :
        return delta

    if  not isinstance(delta, datetime.timedelta):
        raise TypeError("difference between '%s' and '%s' is not a .timedelta"
                     % (type(dt_abs), type(dt_stamp)))

    # get seconds as float
    seconds = delta.seconds + delta.microseconds / 1E6
    return seconds


# ------------------------------------------------------------------------------
#
def all_pairs(iterable, n):
    '''
    [ABCD] -> [AB], [AC], [AD], [BC], [BD], [CD]
    '''

    return list(itertools.combinations(iterable, n))


# ------------------------------------------------------------------------------
#
def cluster_list(iterable, n):
    '''
    s -> [ s0,  s1,    s2,    ... sn-1  ],
         [ sn,  sn+1,  sn+2,  ... s2n-1 ],
         [ s2n, s2n+1, s2n+2, ... s3n-1 ],
         ...
    '''

    return zip(*[iter(iterable)] * n)


# ------------------------------------------------------------------------------
# From https://docs.python.org/release/2.3.5/lib/itertools-example.html
#
def window(seq, n=2):
    '''
    Returns a sliding window (of width n) over data from the iterable"
    s -> (s0,s1,...s[n-1]), (s1,s2,...,sn), ...
    '''

    it = iter(seq)
    result = tuple(itertools.islice(it, n))

    if len(result) == n:
        yield result

    for elem in it:
        result = result[1:] + (elem,)
        yield result


# ------------------------------------------------------------------------------
#
def round_to_base(value, base=1):
    '''
    This method expects an integer or float value, and will round it to any
    given integer base.  For example:

      1.5, 2 -> 2
      3.5, 2 -> 4
      4.5, 2 -> 4

      11.5, 20 -> 20
      23.5, 20 -> 20
      34.5, 20 -> 40

    The default base is '1'.
    '''

    return int(base * round(float(value) / base))


# ------------------------------------------------------------------------------
#
def round_upper_bound(value):
    '''
    This method expects an integer or float value, and will return an integer upper
    bound suitable for example to define plot ranges.  The upper bound is the
    smallest value larger than the input value which is a multiple of 1, 2 or
    5 times the order of magnitude (10**x) of the value.
    '''

    bound = 0
    order = 0
    check = [1, 2, 5]

    while True:

        for c in check:

            bound = c * (10**order)

            if value < bound:
                return bound

        order += 1


# ------------------------------------------------------------------------------
#
def is_list(data):
    '''
    return True if given data are a `list`, `False` otherwise
    '''

    return isinstance(data, list)


# ------------------------------------------------------------------------------
#
def as_list(data):
    '''
    return non-list data into a list.
    '''

    if is_list(data): return data
    else            : return [data]


# ------------------------------------------------------------------------------
#
def is_string(data):
    '''
    tests if the given data are a `string` type
    '''
    return isinstance(data, str)


# ------------------------------------------------------------------------------
#
def as_string(data):
    '''
    convert the given data to a UTF-8 decoded `string`.
    '''
    if   is_string(data): return data
    elif is_bytes(data) : return data.decode('utf-8')
    else:
        raise TypeError('cannot convert %s to string' % type(data))


# ------------------------------------------------------------------------------
#
def is_bytes(data):
    '''
    checks if the given data are of types `bytes` or `bytearray`
    '''
    return isinstance(data, (bytes, bytearray))


# ------------------------------------------------------------------------------
#
def as_bytes(data):
    '''
    converts data given as `string` into a `bytes` (UTF-8 encoded).
    '''

    if   is_bytes(data) : return data 
    elif is_string(data): return bytes(data, 'utf-8') 
    else:
        raise TypeError('cannot convert %s to bytes' % type(data))


# ------------------------------------------------------------------------------
#
# to keep RU 2.6 compatible, we provide import_module which works around some
# quirks of __import__ when being used with dotted names. This is what the
# python docs recommend to use.  This basically steps down the module path and
# loads the respective submodule until arriving at the target.
#
# FIXME: should we cache this?
#
def import_module(name):

    mod = __import__(name)
    for s in name.split('.')[1:]:
        mod = getattr(mod, s)
    return mod


# ------------------------------------------------------------------------------
#
# as import_module, but without the import part :-P
#
# FIXME: should we cache this?
#
def find_module(name):

    package = pkgutil.get_loader(name)

    if not package:
        return None

    # NOTE: Python 3: package.filename does not exist anymore. Use
    # .get_filename() instead.
    # return package.filename
    return package.get_filename()


# ------------------------------------------------------------------------------
#
_hostname = None


def get_hostname():
    '''
    Look up the hostname
    '''

    global _hostname
    if not _hostname:

        if socket.gethostname().find('.') >= 0:
            _hostname = socket.gethostname()
        else:
            _hostname = socket.gethostbyaddr(socket.gethostname())[0]

    return _hostname


# ------------------------------------------------------------------------------
#
_hostip = None


def get_hostip(req=None, logger=None):
    '''
    Look up the ip number for a given requested interface name.
    If interface is not given, do some magic.
    '''

    global _hostip
    if _hostip:
        return _hostip

    AF_INET = netifaces.AF_INET

    # We create a ordered preference list, consisting of:
    #   - given arglist
    #   - white list (hardcoded preferred interfaces)
    #   - black_list (hardcoded unfavorable interfaces)
    #   - all others (whatever is not in the above)
    # Then this list is traversed, we check if the interface exists and has an
    # IP address.  The first match is used.

    if req:
        if not isinstance(req, list):
            req = [req]
    else:
        req = []

    white_list = [
                  'ipogif0',  # Cray's
                  'br0',      # SuperMIC
                  'eth0',     # desktops etc.
                  'wlan0'     # laptops etc.
                 ]

    black_list = [
                  'lo',      # takes the 'inter' out of the 'net'
                  'sit0'     # ?
                 ]

    all  = netifaces.interfaces()
    rest = [iface for iface in all
                   if iface not in req and
                      iface not in white_list and
                      iface not in black_list]

    preflist = req + white_list + rest

    for iface in preflist:

        if iface not in all:
            if logger:
                logger.debug('check iface %s: does not exist', iface)
            continue

        info = netifaces.ifaddresses(iface)
        if AF_INET not in info:
            if logger:
                logger.debug('check iface %s: no information', iface)
            continue

        if not len(info[AF_INET]):
            if logger:
                logger.debug('check iface %s: insufficient information', iface)
            continue

        if not info[AF_INET][0].get('addr'):
            if logger:
                logger.debug('check iface %s: disconnected', iface)
            continue

        ip = info[AF_INET][0].get('addr')
        if logger:
            logger.debug('check iface %s: ip is %s', iface, ip)

        if ip:
            _hostip = ip
            return ip

    raise RuntimeError('could not determine ip on %s' % preflist)


# ------------------------------------------------------------------------------
#
def watch_condition(cond, target=None, timeout=None, interval=0.1):
    '''
    Watch a given condition (a callable) until it returns the target value, and
    return that value.  Stop watching on timeout, in that case return None.  The
    condition is tested approximately every 'interval' seconds.
    '''

    start = time.time()
    while True:
        ret = cond()
        if ret == target:
            return ret
        if timeout and time.time() > start + timeout:
            return None
        time.sleep(interval)


# ------------------------------------------------------------------------------
#
def name2env(name):
    '''
    convert a name of the for 'radical.pilot' to an env vare base named
    'RADICAL_PILOT'.
    '''

    return name.replace('.', '_').upper()


# ------------------------------------------------------------------------------
#
def get_env_ns(key, ns, default=None):
    '''
    get an environment setting within a namespace.  For example.

        get_env_ns('verbose', 'radical.pilot.umgr'),

    will return the value of the first found env variable from the following
    sequence:

        RADICAL_PILOT_UMGR_LOG_LVL
        RADICAL_PILOT_LOG_LVL
        RADICAL_LOG_LVL

    or 'None' if none of the above is set.  The given `name` and `key` are
    converted to upper case, dots are replaced by underscores.

    Note that an environment variable set with

        export RADICAL_LOG_LVL=

    (ie. without an explicit, non-empty value) will be returned as an empty
    string.
    '''

    ns     = name2env(ns)
    key    = name2env(key)
    base   = ''
    checks = list()
    for elem in ns.split('_'):
        base += elem + '_'
        check = base + key
        checks.append(check)

    for check in reversed(checks):
        if check in os.environ:
            val = os.environ[check]
            return val

    return default


# ------------------------------------------------------------------------------
#
def expand_env(data, env=None, ignore_missing=True):
    '''
    Expand the given data with environment variables from `os.environ`.
    If `env` is provided, use that dictionary for expansion instead.

<<<<<<< HEAD
    The replacement is performed for the following variable specs
=======
    `data` can be one of three types: 

      - dictionary: `expand_env` is applied to all *values* of the dictionary
      - sequence  : `expand_env` is applied to all elements of the sequence
      - string    : `expand_env` is applied to the string itself


    The method will alter dictionaries and iterables in place, but will return
    a copy of scalar strings, as it seems to be custom in Python.  Other data
    types are silently ignored and not altered.

    The replacement in strings is performed for the following variable specs 
>>>>>>> 8d89f0f3

        assume  `export BAR=bar`:

            $BAR      : foo_$BAR_baz   -> foo_bar_baz
            ${BAR}    : foo_${BAR}_baz -> foo_bar_baz
            $(BAR:buz): foo_${BAR}_baz -> foo_bar_baz

        assume `unset BAR`, `ignore_missing=True`

            $BAR      : foo_$BAR_baz   -> foo__baz
            ${BAR}    : foo_${BAR}_baz -> foo__baz
            $(BAR:buz): foo_${BAR}_baz -> foo_buz_baz

        assume `unset BAR`, `ignore_missing=False`

            $BAR      : foo_$BAR_baz   -> ValueError('cannot expand $BAR')
            ${BAR}    : foo_${BAR}_baz -> ValueError('cannot expand $BAR')
            $(BAR:buz): foo_${BAR}_baz -> foo_buz_baz
    '''

    # no data: None, empty dict / sequence / string
    if not data:
        return data

    # dict type
    elif isinstance(data, dict):

        for k,v in data.iteritems():
            data[k] = expand_env(v, env, ignore_missing)
        return data

    # sequence types: list, set, ...
    elif hasattr(data, '__iter__'):

        for idx, elem in enumerate(data):
            data[idx] = expand_env(elem, env, ignore_missing)
        return data

    # all other non-string types are left alone
    elif not isinstance(data, basestring):
        return data

    # handle string expansion, which is what we really care about
    if '$' not in data:
        return data

    # convert from `abc.$FOO.def` to `abc${FOO}.def` to simplify parsing (only
    # one version we need to search for)
    data = re.sub(r"\$([A-Za-z0-9_]+)", r"${\1}", data)

    # fall back to process env if no other expansion dict is specified
    if not env:
        env = os.environ

    # strings are not expanded in place - create a new one to fill.
    # iterate over the orginial string as long as there is something to expand
    ret = ''
    while data:

        data = ReString(data)

        # idea     :   pre     ${  Vari_ABLE            : val     } post
        # captures :  (   )(?    (                  )(?  (     ))  )(  )
        # indexes  :  1          2                       3          4
        with data // r'(.*?)(?:\${([A-Z][a-zA-Z0-9_]+)(?::([^}]+))?})(.*)' \
            as res:

            if not res:
                ret += data
                break

            pre  = res[0]
            key  = res[1]
            val  = res[2]
            post = res[3]

            if not ignore_missing and key not in env:
                raise ValueError('cannot expand $%s' % key)

            if pre  is None: pre  = ''
            if val  is None: val  = ''
            if post is None: post = ''

            val = env.get(key, val)

            ret += pre
            ret += val

            data = ReString(post)

    return ret


# ------------------------------------------------------------------------------
#
def stack():
    '''
    returns a dict with information about the currently active python
    interpreter and all radical modules (incl. version details)
    '''

    ret = {'sys'     : {'python'     : sys.version.split()[0],
                        'pythonpath' : os.environ.get('PYTHONPATH',  ''),
                        'virtualenv' : os.environ.get('VIRTUAL_ENV', '') or
                                       os.environ.get('CONDA_DEFAULT_ENV','')},
           'radical' : dict()
          }

    import radical
    rpath = radical.__path__

    if isinstance(rpath, list):
        rpath = rpath[0]

    for mpath in glob.glob('%s/*' % rpath):

        if os.path.isdir(mpath):

            mname = 'radical.%s' % os.path.basename(mpath)
            try:    ret['radical'][mname] = import_module(mname).version_detail
            except: ret['radical'][mname] = '?'

    return ret


# ------------------------------------------------------------------------------
#
def get_size(obj, seen=None, strict=False):

    size   = sys.getsizeof(obj)
    obj_id = id(obj)

    if strict:
        # perform recursion checks
        if seen is None:
            seen = set()
        if obj_id in seen:
            return 0
        seen.add(obj_id)

    if isinstance(obj, dict):
        size += sum([get_size(v, seen, strict) for v in list(obj.values())])
        size += sum([get_size(k, seen, strict) for k in list(obj.keys())])

    elif hasattr(obj, '__dict__'):
        size += get_size(obj.__dict__, seen, strict)

    elif hasattr(obj, '__iter__') and not isinstance(obj, (str, bytes, bytearray)):
        size += sum([get_size(i, seen, strict) for i in obj])

    return size


# ------------------------------------------------------------------------------
#
def dockerized():

    if os.path.exists('/.dockerenv'):
        return True
    return False


# ------------------------------------------------------------------------------
#
def get_radical_base(module=None):
    '''
    Several parts of the RCT stack store state on the file system.  This should
    usually be under `$HOME/.radical` - but that location is not always
    available or desireable.  We interpret the env variable `RADICAL_BASE_DIR`,
    and fall back to `pwd` if neither that nor `$HOME` exists.

    The optional `module` parameter will result in the respective subdir name to
    be appended.  The resulting dir is created (if it does not exist), and the
    name is returned.
    '''


    base = os.environ.get("RADICAL_BASE_DIR")

    if not base or not os.path.isdir(base):
        base  = os.environ.get("HOME")

    if not base or not os.path.isdir(base):
        base  = os.environ.get("PWD")

    if not base or not os.path.isdir(base):
        base  = os.getcwd()

    if module: base += '/.radical/%s/' % module
    else     : base += '/.radical/'

    if not os.path.isdir(base):
        os.makedirs(base)

    return base


# ------------------------------------------------------------------------------
<|MERGE_RESOLUTION|>--- conflicted
+++ resolved
@@ -358,8 +358,8 @@
     converts data given as `string` into a `bytes` (UTF-8 encoded).
     '''
 
-    if   is_bytes(data) : return data 
-    elif is_string(data): return bytes(data, 'utf-8') 
+    if   is_bytes(data) : return data
+    elif is_string(data): return bytes(data, 'utf-8')
     else:
         raise TypeError('cannot convert %s to bytes' % type(data))
 
@@ -586,10 +586,8 @@
     Expand the given data with environment variables from `os.environ`.
     If `env` is provided, use that dictionary for expansion instead.
 
-<<<<<<< HEAD
     The replacement is performed for the following variable specs
-=======
-    `data` can be one of three types: 
+    `data` can be one of three types:
 
       - dictionary: `expand_env` is applied to all *values* of the dictionary
       - sequence  : `expand_env` is applied to all elements of the sequence
@@ -600,8 +598,7 @@
     a copy of scalar strings, as it seems to be custom in Python.  Other data
     types are silently ignored and not altered.
 
-    The replacement in strings is performed for the following variable specs 
->>>>>>> 8d89f0f3
+    The replacement in strings is performed for the following variable specs
 
         assume  `export BAR=bar`:
 
@@ -635,6 +632,8 @@
 
     # sequence types: list, set, ...
     elif hasattr(data, '__iter__'):
+
+        print('expand iterable %s' % data)
 
         for idx, elem in enumerate(data):
             data[idx] = expand_env(elem, env, ignore_missing)
