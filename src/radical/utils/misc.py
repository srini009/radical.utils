
import os
import sys
import time
import fcntl
import regex
import queue
import shlex
import select
<<<<<<< HEAD
import signal
=======
import socket
>>>>>>> b7dc0f5b
import pkgutil
import datetime
import importlib
import itertools
import netifaces

import subprocess as sp
import threading  as mt


from . import url       as ruu
from . import constants as ruc


# ------------------------------------------------------------------------------
#
def split_dburl(dburl, default_dburl=None):
    '''
    we split the url into the base mongodb URL, and the path element, whose
    first element is the database name, and the remainder is interpreted as
    collection id.
    '''

    # if the given URL does not contain schema nor host, the default URL is used
    # as base, and the given URL string is appended to the path element.

    url = ruu.Url(dburl)

    if not url.schema and not url.host:
        url      = ruu.Url(default_dburl)
        url.path = dburl

    # NOTE: add other data base schemes here...
    if 'mongodb' not in url.schema.split('+'):
        raise ValueError("expected 'mongodb[+ssl]://' url, not '%s'" % dburl)

    host = url.host
    port = url.port
    path = url.path
    user = url.username
    pwd  = url.password
    ssl  = False

    if 'ssl' in url.schema.split('+'):
        ssl = True
        url.schema = 'mongodb'

    if not host:
        host = 'localhost'

    if  path.startswith('/'):
        path = path[1:]
    path_elems = path.split('/')

    dbname = None
    cname  = None
    pname  = None

    if  len(path_elems)  >  0:
        dbname = path_elems[0]

    if  len(path_elems)  >  1:
        dbname = path_elems[0]
        cname  = path_elems[1]

    if  len(path_elems)  >  2:
        dbname = path_elems[0]
        cname  = path_elems[1]
        pname  = '.'.join(path_elems[2:])

    if  dbname == '.':
        dbname = None

    return [host, port, dbname, cname, pname, user, pwd, ssl]


# ------------------------------------------------------------------------------
#
def mongodb_connect(dburl, default_dburl=None):
    '''
    connect to the given mongodb, perform auth for the database (if a database
    was given).
    '''

    try:
        import pymongo
    except ImportError:
        msg  = " \n\npymongo is not available -- install radical.utils with: \n\n"
        msg += "  (1) pip install --upgrade -e '.[pymongo]'\n"
        msg += "  (2) pip install --upgrade    'radical.utils[pymongo]'\n\n"
        msg += "to resolve that dependency (or install pymongo manually).\n"
        msg += "The first version will work for local installation, \n"
        msg += "the second one for installation from pypi.\n\n"
        raise ImportError(msg)

    [host, port, dbname, cname, pname,
           user, pwd,    ssl] = split_dburl(dburl, default_dburl)

    mongo = pymongo.MongoClient(host=host, port=port, ssl=ssl)
    db    = None

    if  dbname:
        db = mongo[dbname]

        if  user and pwd:
            db.authenticate(user, pwd)

    else:

        # if no DB is given, we try to auth against all databases.
        for dbname in mongo.database_names():
            try:
                mongo[dbname].authenticate(user, pwd)
            except Exception:
                pass

    return mongo, db, dbname, cname, pname


# ------------------------------------------------------------------------------
#
def parse_file_staging_directives(directives):
    '''
    staging directives

       [local_path] [operator] [remote_path]

    local path:
        * interpreted as relative to the application's working directory
        * must point to local storage (localhost)

    remote path
        * interpreted as relative to the job's working directory

    operator :
        * >  : stage to remote target, overwrite if exists
        * >> : stage to remote target, append    if exists
        * <  : stage to local  target, overwrite if exists
        * << : stage to local  target, append    if exists

    This method returns a tuple [src, tgt, op] for each given directive.  This
    parsing is backward compatible with the simple staging directives used
    previously -- any strings which do not contain staging operators will be
    interpreted as simple paths (identical for src and tgt), operation is set to
    '=', which must be interpreted in the caller context.
    '''

    bulk = True
    if  not isinstance(directives, list):
        bulk       = False
        directives = [directives]

    ret = list()

    for directive in directives:

        if  not is_str(directive):
            raise TypeError("file staging directives muct by of type string, "
                            "not %s" % type(directive))

        rs = regex.ReString(directive)

        if  rs // '^(?P<one>.+?)\s*(?P<op><|<<|>|>>)\s*(?P<two>.+)$':
            res = rs.get()
            ret.append([res['one'], res['two'], res['op']])

        else:
            ret.append([directive, directive, '='])

    if  bulk: return ret
    else    : return ret[0]


# ------------------------------------------------------------------------------
#
def time_stamp(spec):

    if  isinstance(spec, int) or \
        isinstance(spec, float)  :

        return datetime.datetime.utcfromtimestamp(spec)

    return spec


# ------------------------------------------------------------------------------
#
def time_diff(dt_abs, dt_stamp):
    '''
    return the time difference bewteen  two datetime
    objects in seconds (incl. fractions).  Exceptions (like on improper data
    types) fall through.
    '''

    delta = dt_stamp - dt_abs

    # make it easy to use seconds since epoch instead of datetime objects
    if  isinstance(delta, int) or \
        isinstance(delta, float)  :
        return delta

    if  not isinstance(delta, datetime.timedelta):
        raise TypeError("difference between '%s' and '%s' is not a .timedelta"
                     % (type(dt_abs), type(dt_stamp)))

    # get seconds as float
    seconds = delta.seconds + delta.microseconds / 1E6
    return seconds


# ------------------------------------------------------------------------------
#
def all_pairs(iterable, n):
    '''
    [ABCD] -> [AB], [AC], [AD], [BC], [BD], [CD]
    '''

    return list(itertools.combinations(iterable, n))


# ------------------------------------------------------------------------------
#
def cluster_list(iterable, n):
    '''
    s -> [ s0,  s1,    s2,    ... sn-1  ], 
         [ sn,  sn+1,  sn+2,  ... s2n-1 ], 
         [ s2n, s2n+1, s2n+2, ... s3n-1 ], 
         ...
    '''

    return itertools.izip(*[iter(iterable)] * n)


# ------------------------------------------------------------------------------
# From https://docs.python.org/release/2.3.5/lib/itertools-example.html
#
def window(seq, n=2):
    '''
    Returns a sliding window (of width n) over data from the iterable"
    s -> (s0,s1,...s[n-1]), (s1,s2,...,sn), ...
    '''

    it = iter(seq)
    result = tuple(itertools.islice(it, n))

    if len(result) == n:
        yield result

    for elem in it:
        result = result[1:] + (elem,)
        yield result


# ------------------------------------------------------------------------------
#
def round_to_base(value, base=1):
    '''
    This method expects an integer or float value, and will round it to any
    given integer base.  For example:

      1.5, 2 -> 2
      3.5, 2 -> 4
      4.5, 2 -> 4

      11.5, 20 -> 20
      23.5, 20 -> 20
      34.5, 20 -> 40

    The default base is '1'.
    '''

    return int(base * round(float(value) / base))


# ------------------------------------------------------------------------------
#
def round_upper_bound(value):
    '''
    This method expects an integer or float value, and will return an integer upper
    bound suitable for example to define plot ranges.  The upper bound is the
    smallest value larger than the input value which is a multiple of 1, 2 or
    5 times the order of magnitude (10**x) of the value.
    '''

    bound = 0
    order = 0
    check = [1, 2, 5]

    while True:

        for c in check:

            bound = c * (10**order)

            if value < bound:
                return bound

        order += 1


# ------------------------------------------------------------------------------
#
def islist(thing):
    '''
    return True if a thing is a list thing, False otherwise
    '''

    return isinstance(thing, list)


# ------------------------------------------------------------------------------
#
def tolist(thing):
    '''
    return a non-list thing into a list thing
    '''

    if islist(thing):
        return thing
    return [thing]


# ------------------------------------------------------------------------------
#
# to keep RU 2.6 compatible, we provide import_module which works around some
# quirks of __import__ when being used with dotted names. This is what the
# python docs recommend to use.  This basically steps down the module path and
# loads the respective submodule until arriving at the target.
#
# FIXME: should we cache this?
#
def import_module(name):

    mod = __import__(name)
    for s in name.split('.')[1:]:
        mod = getattr(mod, s)
    return mod


# ------------------------------------------------------------------------------
#
# as import_module, but without the import part :-P
#
# FIXME: should we cache this?
#
def find_module(name):

    package = pkgutil.get_loader(name)

    if not package:
        return None

    return package.filename


# ------------------------------------------------------------------------------
#
_hostname = None


def get_hostname():
    '''
    Look up the hostname
    '''

    if not _hostname:

        global _hostname
        if socket.gethostname().find('.') >= 0:
            _hostname = socket.gethostname()
        else:
            _hostname = socket.gethostbyaddr(socket.gethostname())[0]

    return _hostname


# ------------------------------------------------------------------------------
#
_hostip = None


def get_hostip(req=None, logger=None):
    '''
    Look up the ip number for a given requested interface name.
    If interface is not given, do some magic.
    '''

    global _hostip
    if _hostip:
        return _hostip

    AF_INET = netifaces.AF_INET

    # We create a ordered preference list, consisting of:
    #   - given arglist
    #   - white list (hardcoded preferred interfaces)
    #   - black_list (hardcoded unfavorable interfaces)
    #   - all others (whatever is not in the above)
    # Then this list is traversed, we check if the interface exists and has an
    # IP address.  The first match is used.

    if req: 
        if not isinstance(req, list):
            req = [req]
    else:
        req = []

    white_list = [
                  'ipogif0',  # Cray's
                  'br0',      # SuperMIC
                  'eth0',     # desktops etc.
                  'wlan0'     # laptops etc.
                 ]

    black_list = [
                  'lo',      # takes the 'inter' out of the 'net'
                  'sit0'     # ?
                 ]

    all  = netifaces.interfaces()
    rest = [iface for iface in all
                   if iface not in req and
                      iface not in white_list and
                      iface not in black_list]

    preflist = req + white_list + black_list + rest

    for iface in preflist:

        if iface not in all:
            if logger:
                logger.debug('check iface %s: does not exist', iface)
            continue

        info = netifaces.ifaddresses(iface)
        if AF_INET not in info:
            if logger:
                logger.debug('check iface %s: no information', iface)
            continue

        if not len(info[AF_INET]):
            if logger:
                logger.debug('check iface %s: insufficient information', iface)
            continue

        if not info[AF_INET][0].get('addr'):
            if logger:
                logger.debug('check iface %s: disconnected', iface)
            continue

        ip = info[AF_INET][0].get('addr')
        if logger:
            logger.debug('check iface %s: ip is %s', iface, ip)

        if ip:
            _hostip = ip
            return ip

    raise RuntimeError('could not determine ip on %s' % preflist)


# ------------------------------------------------------------------------------
#
def watch_condition(cond, target=None, timeout=None, interval=0.1):
    '''
    Watch a given condition (a callable) until it returns the target value, and
    return that value.  Stop watching on timeout, in that case return None.  The
    condition is tested approximately every 'interval' seconds.
    '''

    start = time.time()
    while True:
        ret = cond()
        if ret == target:
            return ret
        if timeout and time.time() > start + timeout:
            return None
        time.sleep(interval)


# ------------------------------------------------------------------------------
#
def name2env(name):
    '''
    convert a name of the for 'radical.pilot' to an env vare base named
    'RADICAL_PILOT'.
    '''

    return name.replace('.', '_').upper()


# ------------------------------------------------------------------------------
#
def get_env_ns(key, ns, default=None):
    '''
    get an environment setting within a namespace.  For example. 

        get_env_ns('verbose', 'radical.pilot.umgr'), 

    will return the value of the first found env variable from the following
    sequence:

        RADICAL_PILOT_UMGR_LOG_LVL
        RADICAL_PILOT_LOG_LVL
        RADICAL_LOG_LVL

    or 'None' if none of the above is set.  The given `name` and `key` are
    converted to upper case, dots are replaced by underscores.

    Note that an environment variable set with

        export RADICAL_LOG_LVL=

    (ie. without an explicit, non-empty value) will be returned as an empty
    string.
    '''

    ns     = name2env(ns)
    key    = name2env(key)
    base   = ''
    checks = list()
    for elem in ns.split('_'):
        base += elem + '_'
        check = base + key
        checks.append(check)

    for check in reversed(checks):
        if check in os.environ:
            return os.environ[check]

    return default


# ------------------------------------------------------------------------------
#
def stack():

    ret = {'sys'     : {'python'     : sys.version.split()[0],
                        'pythonpath' : os.environ.get('PYTHONPATH',  ''),
                        'virtualenv' : os.environ.get('VIRTUAL_ENV', '') or
                                       os.environ.get('CONDA_DEFAULT_ENV','')}, 
           'radical' : dict()
          }


    modules = ['radical.utils', 
               'radical.saga', 
               'saga', 
               'radical.pilot', 
               'radical.entk',
               'radical.analytics']

    for mod in modules:
        try:
            tmp = import_module(mod)
            ret['radical'][mod] = tmp.version_detail
        except:
            pass

    return ret


# ------------------------------------------------------------------------------
#
def get_size(obj, seen=None, strict=False):

    size   = sys.getsizeof(obj)
    obj_id = id(obj)

    if strict:
        # perform recursion checks
        if seen is None:
            seen = set()
        if obj_id in seen:
            return 0
        seen.add(obj_id)

    if isinstance(obj, dict):
        size += sum([get_size(v, seen, strict) for v in obj.values()])
        size += sum([get_size(k, seen, strict) for k in obj.keys()])

    elif hasattr(obj, '__dict__'):
        size += get_size(obj.__dict__, seen, strict)

    elif hasattr(obj, '__iter__') and not isinstance(obj, (str, bytes, bytearray)):
        size += sum([get_size(i, seen, strict) for i in obj])

    return size


# ------------------------------------------------------------------------------
#
def dockerized():

    if os.path.exists('/.dockerenv'):
        return True
    return False


# ------------------------------------------------------------------------------
#
def is_str(s):
    return isinstance(s, basestring)


# ------------------------------------------------------------------------------
#
def sh_callout(cmd, stdout=True, stderr=True, shell=False):
    '''
    call a shell command, return `[stdout, stderr, retval]`.
    '''

    # convert string into arg list if needed
    if not shell and is_str(cmd): cmd = shlex.split(cmd)

    if stdout: stdout = sp.PIPE
    else     : stdout = None

    if stderr: stderr = sp.PIPE
    else     : stderr = None

    p = sp.Popen(cmd, stdout=stdout, stderr=stderr, shell=shell)

    if not stdout and not stderr:
        ret = p.wait()
    else:
        stdout, stderr = p.communicate()
        ret            = p.returncode
    return stdout, stderr, ret


# ------------------------------------------------------------------------------
#
def sh_callout_bg(cmd, stdout=None, stderr=None, shell=False):
    '''
    call a shell command in the background.  Do not attempt to pipe STDOUT/ERR,
    but only support writing to named files.
    '''

    # pipes won't work - see sh_callout_async
    if stdout == sp.PIPE: raise ValueError('stdout pipe unsupported')
    if stderr == sp.PIPE: raise ValueError('stderr pipe unsupported')

    # openfile descriptors for I/O, if needed
    if is_str(stdout): stdout = open(stdout, 'w')
    if is_str(stderr): stderr = open(stderr, 'w')

    # convert string into arg list if needed
    if not shell and is_str(cmd): cmd = shlex.split(cmd)

    sp.Popen(cmd, stdout=stdout, stderr=stderr, shell=shell)

    return 


# ------------------------------------------------------------------------------
#
def sh_callout_async(cmd, stdout=True, stderr=False, shell=False):
    '''

    Run a command, and capture stdout/stderr if so flagged.  The call will
    return an PROC object instance on which the captured output can be retrieved
    line by line (I/O is line buffered).  When the process is done, a `None`
    will be returned on the I/O queues.

    Line breaks are stripped.

    stdout/stderr: True [default], False, string
      - False : discard I/O
      - True  : capture I/O as queue [default]
      - string: capture I/O as queue, also write to named file

    shell: True, False [default]
      - pass to popen

    PROC:
      - PROC.stdout         : `queue.Queue` instance delivering stdout lines
      - PROC.stderr         : `queue.Queue` instance delivering stderr lines
      - PROC.state          : ru.RUNNING, ru.DONE, ru.FAILED
      - PROC.rc             : returncode (None while ru.RUNNING)
      - PROC.stdout_filename: name of stdout file (when available)
      - PROC.stderr_filename: name of stderr file (when available)
    '''
    # NOTE: Fucking python screws up stdio buffering when threads are used,
    #       *even if the treads do not perform stdio*.  Its possible that the
    #       logging module interfers, too.  Either way, I am fed up debugging
    #       this shit, and give up.  This method does not work for threaded
    #       python applications.
    assert(False), 'this is broken for python apps'


    # --------------------------------------------------------------------------
    #
    class _PROC(object):

        # ----------------------------------------------------------------------
        def __init__(self, cmd, stdout, stderr, shell):

            cmd = cmd.strip()

            self._out_c = bool(stdout)               # flag stdout capture
            self._err_c = bool(stderr)               # flag stderr capture

            self._out_r, self._out_w = os.pipe()     # get stdout from child
            self._err_r, self._err_w = os.pipe()     # get stderr from child

            self._out_o = os.fdopen(self._out_r)     # file object for out ep
            self._err_o = os.fdopen(self._err_r)     # file object for err ep

            self._out_q = queue.Queue()              # put stdout to parent
            self._err_q = queue.Queue()              # put stderr to parent

            if is_str(stdout): self._out_f = open(stdout, 'w')
            else             : self._out_f = None

            if is_str(stderr): self._err_f = open(stderr, 'w')
            else             : self._err_f = None

            self.state = ruc.RUNNING
            self._proc = sp.Popen(cmd, stdout=self._out_w, stderr=self._err_w,
                                  shell=shell, bufsize=1)

            t = mt.Thread(target=self._watch) 
            t.daemon = True
            t.start()

            self.rc = None  # return code



        @property
        def stdout(self):
            if not self._out_c:
                raise RuntimeError('stdout not captured')
            return self._out_q

        @property
        def stderr(self):
            if not self._err_c:
                raise RuntimeError('stderr not captured')
            return self._err_q


        @property
        def stdout_filename(self):
            if not self._out_f:
                raise RuntimeError('stdout not recorded')
            return self._out_f.name

        @property
        def stderr_filename(self):
            if not self._err_f:
                raise RuntimeError('stderr not recorded')
            return self._err_f.name


        # ----------------------------------------------------------------------
        def _watch(self):

            poller = select.poll()
            poller.register(self._out_r, select.POLLIN | select.POLLHUP)
            poller.register(self._err_r, select.POLLIN | select.POLLHUP)

            # try forever to read stdout and stderr, stop only when either
            # signals that process died
            while True:

                active = False
                fds    = poller.poll(100)  # timeout configurable (ms)

                for fd,mode in fds:

                    if mode & select.POLLHUP:
                        # fd died - #grab data from other fds
                        continue

                    if fd    == self._out_r:
                        o_in  = self._out_o
                        q_out = self._out_q
                        f_out = self._out_f

                    elif fd  == self._err_r:
                        o_in  = self._err_o
                        q_out = self._err_q
                        f_out = self._err_f

                    line = o_in.readline()  # `bufsize=1` in `popen`

                    if line:
                        # found valid data (active)
                        active = True
                        if q_out: q_out.put(line.rstrip('\n'))
                        if f_out: f_out.write(line)

                # no data received - check process health
                if not active and self._proc.poll() is not None:

                    # process is dead
                    self.rc = self._proc.returncode

                    if self.rc == 0: self.state = ruc.DONE
                    else           : self.state = ruc.FAILED

                    if self._out_q: self._out_q.put(None)  # signal EOF
                    if self._err_q: self._err_q.put(None)  # signal EOF

                    if self._out_q: self._out_q.join()     # ensure reads
                    if self._err_q: self._err_q.join()     # ensure reads

                    return  # finishes thread

    # --------------------------------------------------------------------------

    return _PROC(cmd=cmd, stdout=stdout, stderr=stderr, shell=shell)


# ------------------------------------------------------------------------------
#
def get_radical_base(module=None):
    '''
    Several parts of the RCT stack store state on the file system.  This should
    usually be under `$HOME/.radical` - but that location is not always
    available or desireable.  We interpret the env variable `RADICAL_BASE_DIR`,
    and fall back to `pwd` if neither that nor `$HOME` exists.

    The optional `module` parameter will result in the respective subdir name to
    be appended.  The resulting dir is created (if it does not exist), and the
    name is returned.
    '''


    base = os.environ.get("RADICAL_BASE_DIR")

    if not base or not os.path.isdir(base):
        base  = os.environ.get("HOME")

    if not base or not os.path.isdir(base):
        base  = os.environ.get("PWD")

    if not base or not os.path.isdir(base):
        base  = os.getcwd()

    if module: base += '/.radical/%s/' % module
    else     : base += '/.radical/'

    if not os.path.isdir(base):
        os.makedirs(base)

    return base


# ------------------------------------------------------------------------------
#
class Heartbeat(object):

    # --------------------------------------------------------------------------
    #
    def __init__(self, uid, timeout, frequency=1):
        '''
        This is a simple hearteat monitor: after construction, it needs to be
        called in ingtervals shorter than the given `timeout` value.  A thread
        will be created which checks if heartbeats arrive timeely - if not, the
        current process is killed via `os.kill()`.

        If no timeout is given, all class methods are noops.
        '''

        self._uid     = uid
        self._timeout = timeout
        self._freq    = frequency
        self._last    = time.time()
        self._cnt     = 0
        self._pid     = os.getpid()

        if self._timeout:
            self._watcher = mt.Thread(target=self._watch)
            self._watcher.daemon = True
            self._watcher.start()


    # --------------------------------------------------------------------------
    #
    def _watch(self):

        while True:

            time.sleep(self._freq)

            if time.time() - self._last > self._timeout:

                os.kill(self._pid, signal.SIGTERM)
                sys.stderr.write('Heartbeat timeout: %s\n' % self._uid)
                sys.stderr.flush()


    # --------------------------------------------------------------------------
    #
    def beat(self, timestamp=None):

        if not self._timeout:
            return

        if not timestamp:
            timestamp = time.time()

        self._last = timestamp
        self._cnt += 1


# ------------------------------------------------------------------------------
<|MERGE_RESOLUTION|>--- conflicted
+++ resolved
@@ -2,19 +2,14 @@
 import os
 import sys
 import time
-import fcntl
 import regex
 import queue
 import shlex
 import select
-<<<<<<< HEAD
 import signal
-=======
 import socket
->>>>>>> b7dc0f5b
 import pkgutil
 import datetime
-import importlib
 import itertools
 import netifaces
 
