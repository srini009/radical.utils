
import os
import sys
import time
import errno
import socket
import tarfile
import datetime
import tempfile
import itertools
import netifaces

<<<<<<< HEAD
from .url      import Url
from .modules  import import_module
=======
from .         import url       as ruu
>>>>>>> 4b50cd69
from .ru_regex import ReString

# ------------------------------------------------------------------------------
#
# globals
#
_RU_stdout = None
_RU_stderr = None
_RU_except = None
_RU_exit   = None


# ------------------------------------------------------------------------------
#
_RU_stdout = None
_RU_stderr = None
_RU_except = None
_RU_exit   = None


# ------------------------------------------------------------------------------
#
def split_dburl(dburl, default_dburl=None):
    '''
    we split the url into the base mongodb URL, and the path element, whose
    first element is the database name, and the remainder is interpreted as
    collection id.
    '''

    # if the given URL does not contain schema nor host, the default URL is used
    # as base, and the given URL string is appended to the path element.

    url = Url(dburl)

    if not url.schema and not url.host:
        url      = Url(default_dburl)
        url.path = dburl

    # NOTE: add other data base schemes here...
    if 'mongodb' not in url.schema.split('+'):
        raise ValueError("expected 'mongodb[+ssl]://' url, not '%s'" % dburl)

    host = url.host
    port = url.port
    path = url.path
    user = url.username
    pwd  = url.password

    query_options = {'ssl': False}

    if 'ssl' in url.schema.split('+'):
        query_options['ssl'] = True
        url.schema = 'mongodb'

    if not host:
        host = 'localhost'

    if url.query:
        from urllib.parse import parse_qsl
        # get dict query from url.query (str)
        q = dict(parse_qsl(url.query))
        # control of which options are transferred
        query_options['tlsAllowInvalidCertificates'] = bool(
            q.get('tlsAllowInvalidCertificates', '0').lower() in ['true', '1'])

    if  path.startswith('/'):
        path = path[1:]
    path_elems = path.split('/')

    dbname = None
    cname  = None
    pname  = None

    if  len(path_elems)  >  0:
        dbname = path_elems[0]

    if  len(path_elems)  >  1:
        dbname = path_elems[0]
        cname  = path_elems[1]

    if  len(path_elems)  >  2:
        dbname = path_elems[0]
        cname  = path_elems[1]
        pname  = '.'.join(path_elems[2:])

    if  dbname == '.':
        dbname = None

    return [host, port, dbname, cname, pname, user, pwd, query_options]


# ------------------------------------------------------------------------------
#
def mongodb_connect(dburl, default_dburl=None):
    '''
    connect to the given mongodb, perform auth for the database (if a database
    was given).
    '''

    try:
        import pymongo
    except ImportError as e:
        msg  = " \n\npymongo is not available -- install RU with: \n\n"
        msg += "  (1) pip install --upgrade -e '.[pymongo]'\n"
        msg += "  (2) pip install --upgrade    'radical.utils[pymongo]'\n\n"
        msg += "to resolve that dependency (or install pymongo manually).\n"
        msg += "The first version will work for local installation, \n"
        msg += "the second one for installation from pypi.\n\n"
        raise ImportError(msg) from e

    [host, port, dbname, cname, pname,
           user, pwd,    options] = split_dburl(dburl, default_dburl)

    mongo = pymongo.MongoClient(host=host, port=port, **options)
    db    = None

    if  dbname:
        db = mongo[dbname]

        if  user and pwd:
            db.authenticate(user, pwd)

    else:

        # if no DB is given, we try to auth against all databases.
        for dbname in mongo.database_names():
            try:
                mongo[dbname].authenticate(user, pwd)
            except:
                pass

    return mongo, db, dbname, cname, pname


# ------------------------------------------------------------------------------
#
def parse_file_staging_directives(directives):
    '''
    staging directives

       [local_path] [operator] [remote_path]

    local path:
        * interpreted as relative to the application's working directory
        * must point to local storage (localhost)

    remote path
        * interpreted as relative to the job's working directory

    operator :
        * >  : stage to remote target, overwrite if exists
        * >> : stage to remote target, append    if exists
        * <  : stage to local  target, overwrite if exists
        * << : stage to local  target, append    if exists

    This method returns a tuple [src, tgt, op] for each given directive.  This
    parsing is backward compatible with the simple staging directives used
    previously -- any strings which do not contain staging operators will be
    interpreted as simple paths (identical for src and tgt), operation is set to
    '=', which must be interpreted in the caller context.
    '''

    bulk = True
    if  not isinstance(directives, list):
        bulk       = False
        directives = [directives]

    ret = list()

    for directive in directives:

        if  not is_string(directive):
            raise TypeError("file staging directives muct by of type string, "
                            "not %s" % type(directive))

        rs = ReString(directive)

        if  rs // r'^(?P<one>.+?)\s*(?P<op><|<<|>|>>)\s*(?P<two>.+)$':
            res = rs.get()
            ret.append([res['one'], res['two'], res['op']])

        else:
            ret.append([directive, directive, '='])

    if  bulk: return ret
    else    : return ret[0]


# ------------------------------------------------------------------------------
#
def time_stamp(spec):

    if  isinstance(spec, int) or \
        isinstance(spec, float)  :

        return datetime.datetime.utcfromtimestamp(spec)

    return spec


# ------------------------------------------------------------------------------
#
def time_diff(dt_abs, dt_stamp):
    '''
    return the time difference bewteen  two datetime
    objects in seconds (incl. fractions).  Exceptions (like on improper data
    types) fall through.
    '''

    delta = dt_stamp - dt_abs

    # make it easy to use seconds since epoch instead of datetime objects
    if  isinstance(delta, int) or \
        isinstance(delta, float)  :
        return delta

    if  not isinstance(delta, datetime.timedelta):
        raise TypeError("difference between '%s' and '%s' is not a .timedelta"
                     % (type(dt_abs), type(dt_stamp)))

    # get seconds as float
    seconds = delta.seconds + delta.microseconds / 1E6
    return seconds


# ------------------------------------------------------------------------------
#
def all_pairs(iterable, n):
    '''
    [ABCD] -> [AB], [AC], [AD], [BC], [BD], [CD]
    '''

    return list(itertools.combinations(iterable, n))


# ------------------------------------------------------------------------------
#
def cluster_list(iterable, n):
    '''
    s -> [ s0,  s1,    s2,    ... sn-1  ],
         [ sn,  sn+1,  sn+2,  ... s2n-1 ],
         [ s2n, s2n+1, s2n+2, ... s3n-1 ],
         ...
    '''

    return zip(*[iter(iterable)] * n)


# ------------------------------------------------------------------------------
# From https://docs.python.org/release/2.3.5/lib/itertools-example.html
#
def window(seq, n=2):
    '''
    Returns a sliding window (of width n) over data from the iterable"
    s -> (s0,s1,...s[n-1]), (s1,s2,...,sn), ...
    '''

    it = iter(seq)
    result = tuple(itertools.islice(it, n))

    if len(result) == n:
        yield result

    for elem in it:
        result = result[1:] + (elem,)
        yield result


# ------------------------------------------------------------------------------
#
def round_to_base(value, base=1):
    '''
    This method expects an integer or float value, and will round it to any
    given integer base.  For example:

      1.5, 2 -> 2
      3.5, 2 -> 4
      4.5, 2 -> 4

      11.5, 20 -> 20
      23.5, 20 -> 20
      34.5, 20 -> 40

    The default base is '1'.
    '''

    return int(base * round(float(value) / base))


# ------------------------------------------------------------------------------
#
def round_upper_bound(value):
    '''
    This method expects an integer or float value, and will return an integer
    upper bound suitable for example to define plot ranges.  The upper bound is
    the smallest value larger than the input value which is a multiple of 1,
    2 or 5 times the order of magnitude (10**x) of the value.
    '''

    bound = 0
    order = 0
    check = [1, 2, 5]

    while True:

        for c in check:

            bound = c * (10**order)

            if value < bound:
                return bound

        order += 1


# ------------------------------------------------------------------------------
#
def is_tuple(data):
    '''
    return True if given data are a `tuple`, `False` otherwise
    '''

    return isinstance(data, tuple)


# ------------------------------------------------------------------------------
#
def as_tuple(data):
    '''
    return non-tuple data into a tuple.
    '''

    if   data is None  : return tuple()
    elif is_tuple(data): return data
    else               : return (data, )


# ------------------------------------------------------------------------------
#
def is_list(data):
    '''
    return True if given data are a `list`, `False` otherwise
    '''

    return isinstance(data, list)


# ------------------------------------------------------------------------------
#
def as_list(data):
    '''
    return non-list data into a list.
    '''

    if   data is None : return []
    elif is_list(data): return data
    else              : return [data]


# ------------------------------------------------------------------------------
#
def to_type(data):

    if not isinstance(data, str):
        return data

    try   : return(int(data))
    except: pass

    try   : return(float(data))
    except: pass

    return data


# ------------------------------------------------------------------------------
#
def is_seq(data):
    '''
    tests if the given data is a sequence (but not a string)
    '''
    return hasattr(data, '__iter__') and not is_string(data)


# ------------------------------------------------------------------------------
#
def is_string(data):
    '''
    tests if the given data are a `string` type
    '''
    return isinstance(data, str)


# ------------------------------------------------------------------------------
#
def as_string(data):
    '''
    Make a best-effort attempt to convert bytes to strings.  Iterate through
    lists and dicts, but leave all other datatypes alone.
    '''

    if isinstance(data, dict):
        return {as_string(k): as_string(v) for k,v in data.items()}

    elif isinstance(data, list):
        return [as_string(e) for e in data]

    elif isinstance(data, bytes):
        return bytes.decode(data, 'utf-8')

    elif isinstance(data, ruu.Url):
        return str(data)

    else:
        return data


# ------------------------------------------------------------------------------
#
def is_str(s):
    return isinstance(s, str)


# ------------------------------------------------------------------------------
#
def is_bytes(data):
    '''
    checks if the given data are of types `bytes` or `bytearray`
    '''
    return isinstance(data, (bytes, bytearray))


# ------------------------------------------------------------------------------
# thanks to
# http://stackoverflow.com/questions/956867/#13105359
def as_bytes(data):
    '''
    Make a best-effort attempt to convert strings to bytes.  Iterate through
    lists and dicts, but leave all other datatypes alone.
    '''

    if isinstance(data, dict):
        return {as_bytes(k): as_bytes(v) for k,v in data.items()}

    elif isinstance(data, list):
        return [as_bytes(e) for e in data]

    elif isinstance(data, str):
        return str.encode(data, 'utf-8')

    else:
        return data


# ------------------------------------------------------------------------------
#
_hostname = None


def get_hostname():
    '''
    Look up the hostname
    '''

    global _hostname                                     # pylint: disable=W0603
    if not _hostname:

        if socket.gethostname().find('.') >= 0:
            _hostname = socket.gethostname()
        else:
            _hostname = socket.gethostbyaddr(socket.gethostname())[0]

    return _hostname


# ------------------------------------------------------------------------------
#
_hostip = None


def get_hostip(req=None, log=None):
    '''
    Look up the ip number for a given requested interface name.
    If interface is not given, do some magic.
    '''

    global _hostip                                       # pylint: disable=W0603
    if _hostip:
        return _hostip

    AF_INET = netifaces.AF_INET

    # We create a ordered preference list, consisting of:
    #   - given arglist
    #   - white list (hardcoded preferred interfaces)
    #   - black_list (hardcoded unfavorable interfaces)
    #   - all others (whatever is not in the above)
    # Then this list is traversed, we check if the interface exists and has an
    # IP address.  The first match is used.

    if req:
        if not isinstance(req, list):
            req = [req]
    else:
        req = []

    white_list = [
                  'ipogif0',  # Cray's
                  'br0',      # SuperMIC
                  'eth0',     # desktops etc.
                  'wlan0'     # laptops etc.
                 ]

    black_list = [
                  'lo',      # takes the 'inter' out of the 'net'
                  'sit0'     # ?
                 ]

    ifaces = netifaces.interfaces()
    rest   = [iface for iface in ifaces
                     if iface not in req        and
                        iface not in white_list and
                        iface not in black_list]

    preflist = req + white_list + rest

    for iface in preflist:

        if iface not in ifaces:
            if log:
                log.debug('check iface %s: does not exist', iface)
            continue

        info = netifaces.ifaddresses(iface)
        if AF_INET not in info:
            if log:
                log.debug('check iface %s: no information', iface)
            continue

        if not len(info[AF_INET]):
            if log:
                log.debug('check iface %s: insufficient information', iface)
            continue

        if not info[AF_INET][0].get('addr'):
            if log:
                log.debug('check iface %s: disconnected', iface)
            continue

        ip = info[AF_INET][0].get('addr')
        if log:
            log.debug('check iface %s: ip is %s', iface, ip)

        if ip:
            _hostip = ip
            return ip

    return '127.0.0.1'


# ------------------------------------------------------------------------------
#
def watch_condition(cond, target=None, timeout=None, interval=0.1):
    '''
    Watch a given condition (a callable) until it returns the target value, and
    return that value.  Stop watching on timeout, in that case return None.  The
    condition is tested approximately every 'interval' seconds.
    '''

    start = time.time()
    while True:
        ret = cond()
        if ret == target:
            return ret
        if timeout and time.time() > start + timeout:
            return None
        time.sleep(interval)


# ------------------------------------------------------------------------------
#
def name2env(name):
    '''
    convert a name of the for 'radical.pilot' to an env vare base named
    'RADICAL_PILOT'.
    '''

    return name.replace('.', '_').upper()


# ------------------------------------------------------------------------------
#
def get_env_ns(key, ns, default=None):
    '''
    get an environment setting within a namespace.  For example.

        get_env_ns('verbose', 'radical.pilot.umgr'),

    will return the value of the first found env variable from the following
    sequence:

        RADICAL_PILOT_UMGR_LOG_LVL
        RADICAL_PILOT_LOG_LVL
        RADICAL_LOG_LVL

    or 'None' if none of the above is set.  The given `name` and `key` are
    converted to upper case, dots are replaced by underscores.

    Note that an environment variable set with

        export RADICAL_LOG_LVL=

    (ie. without an explicit, non-empty value) will be returned as an empty
    string.
    '''

    ns     = name2env(ns)
    key    = name2env(key)
    base   = ''
    checks = list()
    for elem in ns.split('_'):
        base += elem + '_'
        check = base + key
        checks.append(check)

    for check in reversed(checks):
        if check in os.environ:
            val = os.environ[check]
            return val

    return default


# ------------------------------------------------------------------------------
#
def expand_env(data, env=None, ignore_missing=True):
    '''
    Expand the given data with environment variables from `os.environ`.
    If `env` is provided, use that dictionary for expansion instead.

    `data` can be one of three types:

      - dictionary: `expand_env` is applied to all *values* of the dictionary
      - sequence  : `expand_env` is applied to all elements of the sequence
      - string    : `expand_env` is applied to the string itself


    The method will alter dictionaries and iterables in place, but will return
    a copy of scalar strings, as it seems to be custom in Python.  Other data
    types are silently ignored and not altered.

    The replacement in strings is performed for the following variable specs:

        assume  `export BAR=bar BIZ=biz`:

            ${BAR}     : foo_${BAR}_baz      -> foo_bar_baz
            ${BAR:buz} : foo_${BAR:buz}_baz  -> foo_bar_baz
            ${BAR:$BUZ}: foo_${BAR:$BIZ}_baz -> foo_biz_baz

        assume `unset BAR; export BIZ=biz`, `ignore_missing=True`

            ${BAR}     : foo_${BAR}_baz      -> foo__baz
            ${BAR:buz} : foo_${BAR:buz}_baz  -> foo_buz_baz
            ${BAR:$BUZ}: foo_${BAR:$BIZ}_baz -> foo_biz_baz

        assume `unset BAR; export BIZ=biz`, `ignore_missing=False`

            ${BAR}     : foo_${BAR}_baz      -> ValueError('cannot expand $BAR')
            ${BAR:buz} : foo_${BAR:buz}_baz  -> foo_buz_baz
            ${BAR:$BIZ}: foo_${BAR:$BIZ}_baz -> foo_biz_baz

    The method will also opportunistically convert strings to integers or
    floats if they are formatted that way and contain no other characters.
    '''

    from .munch    import Munch

    # no data: None, empty dict / sequence / string
    if not data:
        return data

    # dict type
    elif isinstance(data, (dict, Munch)):

        for k,v in data.items():
            data[k] = expand_env(v, env, ignore_missing)
        return data

    # sequence types: list, set, tuple - but not string
    elif is_seq(data):

        for idx, elem in enumerate(data):
            data[idx] = expand_env(elem, env, ignore_missing)
        return data

    # all other non-string types are left alone
    elif not is_string(data):
        return data

    if '$' not in data:
        # nothing to expand
        return data

    # fall back to process env if no other expansion dict is specified
    if not env:
        env = os.environ

    # strings are not expanded in place - create a new one to fill.
    # iterate over the orginial string as long as there is something to expand
    ret = ''
    while data:

        data = ReString(data)

        # idea     :   pre     ${  Vari_ABLE            : val     } post
        # captures :  (   )(?    (                  )(?  (     ))  )(  )
        # indexes  :  1          2                       3          4
        with data // r'(.*?)(?:\${([a-zA-Z][a-zA-Z0-9_-]+)(?::([^}]+))?})(.*)' \
            as res:

            if not res:
                ret += data
                break

            pre  = res[0]
            key  = res[1]
            val  = res[2]
            post = res[3]

            if not ignore_missing and key not in env:
                raise ValueError('cannot expand $%s' % key)

            if pre  is None: pre  = ''
            if val  is None: val  = ''
            if post is None: post = ''

            # support env expansion of val, as in
            #   LOGDIR : "${RCT_LOGDIR:$PWD}"
            if val.startswith('$'):
                val = env.get(val[1:], '')

            val = env.get(key, val)

            if key and not pre and not post and not val:
                # we had something to expand, and that expansion is all there is
                # in the key, and the expand failed - then the result it not an
                # empty string but None
                return None

            ret += pre
            ret += val

            data = ReString(post)

    # attempt string-to-type conversion (int and float detection only)
    return to_type(ret)


# ------------------------------------------------------------------------------
#
def get_size(obj, seen=None, strict=False):

    size   = sys.getsizeof(obj)
    obj_id = id(obj)

    if strict:
        # perform recursion checks
        if seen is None:
            seen = set()
        if obj_id in seen:
            return 0
        seen.add(obj_id)

    if isinstance(obj, dict):
        size += sum([get_size(v, seen, strict) for v in obj.values()])
        size += sum([get_size(k, seen, strict) for k in obj.keys()])

    elif hasattr(obj, '__dict__'):
        size += get_size(obj.__dict__, seen, strict)

    elif hasattr(obj, '__iter__') and \
        not isinstance(obj, (str, bytes, bytearray)):
        size += sum([get_size(i, seen, strict) for i in obj])

    return size


# ------------------------------------------------------------------------------
#
def dockerized():

    if os.path.exists('/.dockerenv'):
        return True
    return False


# ------------------------------------------------------------------------------
#
def get_radical_base(module=None):
    '''
    Several parts of the RCT stack store state on the file system.  This should
    usually be under `$HOME/.radical` - but that location is not always
    available or desireable.  We interpret the env variable `RADICAL_BASE_DIR`,
    and fall back to `pwd` if neither that nor `$HOME` exists.

    The optional `module` parameter will result in the respective subdir name to
    be appended.  The resulting dir is created (if it does not exist), and the
    name is returned.  Any `.` (dot) characters in `module` are replaced by
    slashes.  Leading `radical/` element is removed.
    '''

    return get_base(ns='radical', module=module)


# ------------------------------------------------------------------------------
#
def get_base(ns, module=None):
    '''
    A generic version of `get_radical_base` which queries the base for any
    namespace `ns`
    '''

    ns_low = ns.lower()
    ns_up  = ns.upper()

    if module:
        module = module.replace('.', '/')
        if module.startswith('%s/' % ns_low):
            module = module[len(ns_low) + 1:]

    base = os.environ.get("%s_BASE" % ns_up)

    if not base:
        # backward compatibility
        base = os.environ.get("%s_BASE_DIR" % ns_up)

    if not base:
        base  = os.environ.get("HOME")

    if not base:
        base  = os.environ.get("PWD")

    if not base:
        base  = os.getcwd()

    if module: base += '/.%s/%s/' % (ns_low, module)
    else     : base += '/.%s/'    %  ns_low

    rec_makedir(base)

    return base


# ------------------------------------------------------------------------------
#
def rec_makedir(target):
    '''
    recursive makedir which ignores errors if dir already exists
    '''

    try:
        os.makedirs(target)

    except OSError as e:
        # ignore failure on existing directory
        if e.errno == errno.EEXIST and os.path.isdir(os.path.dirname(target)):
            pass
        else:
            raise


# ------------------------------------------------------------------------------
#
def mktar(tarname, fnames=None, data=None):
    '''
    Create a tarfile at the given `tarname`, and pack all files given in
    `fnames` into it, and also pack any `data` blobs.

    `fnames` is expected to be list, where each element is either a string
    pointing to a file to be added under that name, or a tuple where the first
    element points again to the file to be packed, and the second element
    specifies the name under which the file should be packed into the archive.
    And OSError will be raised if the file does not exist.

    `data` is expected to be a list of tuples, where the first element is a set
    of bytes comprising the data to be written into the archive, and the second
    element again specifies the name of the tarred file.

    Note that this method always create bzip'ed tarfiles, but will never change
    the `tarname` to reflect that.
    '''

    tar = tarfile.open(tarname, "w:bz2")
    if fnames:
        for element in fnames:
            if isinstance(str, element):
                tar.add(element)
            else:
                src, tgt = element
                tar.add(src, arcname=tgt)

    if data:
        for fname, fdata in data:
            tmp_name, tmp_fd = tempfile.mkstemp()
            tmp_fd.write(fdata)
            tmp_fd.close()
            tar.add(tmp_name, fname)
            os.unlink(tmp_name)

    tar.close()


# ------------------------------------------------------------------------------
#
def noop(*args, **kwargs):
    return None


# ------------------------------------------------------------------------------
#
def script_2_func(fpath):
    '''
    This method accepts a single parameter `fpath` which is expected to point to
    a file containing a self-sufficient Python script.  The script will be read
    and stored, and a function handle will be returned which, upon calling, will
    run that script in the currect Python interpreter`.  It will be ensured that
    `__name__` is set to `__main__`, and that any arguments passed to the
    callable are passed on as `sys.argv`.  A single list argument is also
    allowed which is interpreted as argument list.

    Example:

        my_func = ru.script_2_func('/tmp/my_script.py')
        my_func('-f', 'foo', '-b', 'bar')
        my_func('-f foo -b bar'.split())   # equivalent

    NOTE: calling the returned function handle will change `sys.argv` for the
          current Python interpreter.
    '''

    prefix  = []
    postfix = []


    with open(fpath, 'r') as fin:
        code_lines = fin.readlines()

    # ensure that 'if __name__ == '__main__' works
    prefix  += '__name__ = "__main__"\n\n'

    # capture globals
    prefix.append('global _RU_stdout\n')
    prefix.append('global _RU_stderr\n')
    prefix.append('global _RU_except\n')
    prefix.append('global _RU_exit\n')

    # redirect stdout and stderr to be captured in global string vars
    prefix.append('from io import StringIO\n')
    prefix.append('_RU_oldout  = sys.stdout\n')
    prefix.append('_RU_olderr  = sys.stderr\n')
    prefix.append('sys.stdout  = _RU_stdout = StringIO()\n\n')
    prefix.append('sys.stderr  = _RU_stderr = StringIO()\n\n')

    # wrap the code in a try/exec to capture exit codes and failures
    prefix.append('_RU_except = None\n')
    prefix.append('try:\n')

    postfix.append('except Exception as e:\n')
    postfix.append('    _RU_except = str(e)\n')
    postfix.append('    _RU_exit   = 1\n')
    postfix.append('except SystemExit as e:\n')
    postfix.append('    _RU_except = "SystemExit"\n')
    postfix.append('    _RU_exit   = e.code\n')

    postfix.append('sys.stdout = _RU_oldout\n')
    postfix.append('sys.stderr = _RU_olderr\n')

    # examine _RU_stdout.getvalue()

    # indentation of all code lines which go into the try/except
    code_lines = ['    ' + line for line in code_lines]

    # create closure which can be used to call the code
    def ret(*argv):

        if len(argv) == 1 and isinstance(argv[0], list):
            argv = list(argv[0])

        # if args are given, ensure that sys.argv gets set
        if argv:
            # indent - this is within try/catch
            prefix.append('    import sys\n')
            prefix.append('    sys.argv = ["dummy"] + %s\n' % str(list(argv)))

        global _RU_stdout
        global _RU_stderr
        global _RU_except
        global _RU_exit

        _RU_stdout = None
        _RU_stderr = None
        _RU_except = None
        _RU_exit   = None

        tmp_code = ''.join(prefix)   \
                 + ''.join(code_lines) \
                 + ''.join(postfix)

        # exec the resulting code, ensure to pass globals
        exec(tmp_code, globals())                        # pylint: disable=W0122

        return _RU_stdout.getvalue(), _RU_stderr.getvalue(), \
               _RU_except, _RU_exit

    # return that new callable
    return ret

  # # --------------------------------------------------------------------------
  #
  # import importlib
  #
  # loader = importlib.machinery.SourceFileLoader('__main__', fpath)
  # spec   = importlib.util.spec_from_loader(loader.name, loader)
  # mod    = importlib.util.module_from_spec(spec)
  # code   = loader.get_code(mod.__name__)
  #
  # def ret(*argv):
  #     args = list(argv)
  #     if len(args) == 1 and isinstance(argv[0], list):
  #         args = list(argv[0])
  #     sys.argv = ['dummy'] + args
  #     loader.exec_module(mod)
  #
  # return ret


# ------------------------------------------------------------------------------
<|MERGE_RESOLUTION|>--- conflicted
+++ resolved
@@ -10,13 +10,9 @@
 import itertools
 import netifaces
 
-<<<<<<< HEAD
 from .url      import Url
-from .modules  import import_module
-=======
-from .         import url       as ruu
->>>>>>> 4b50cd69
 from .ru_regex import ReString
+
 
 # ------------------------------------------------------------------------------
 #
@@ -426,7 +422,7 @@
     elif isinstance(data, bytes):
         return bytes.decode(data, 'utf-8')
 
-    elif isinstance(data, ruu.Url):
+    elif isinstance(data, Url):
         return str(data)
 
     else:
