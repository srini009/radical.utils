
import os
import sys
import glob
import time
import errno
import socket
import tarfile
import datetime
import tempfile
import itertools
import netifaces

<<<<<<< HEAD
from .url      import Url
=======
from .         import url       as ruu
from .modules  import import_module
>>>>>>> 2f0bd0c9
from .ru_regex import ReString


# ------------------------------------------------------------------------------
#
def split_dburl(dburl, default_dburl=None):
    '''
    we split the url into the base mongodb URL, and the path element, whose
    first element is the database name, and the remainder is interpreted as
    collection id.
    '''

    # if the given URL does not contain schema nor host, the default URL is used
    # as base, and the given URL string is appended to the path element.

    url = Url(dburl)

    if not url.schema and not url.host:
        url      = Url(default_dburl)
        url.path = dburl

    # NOTE: add other data base schemes here...
    if 'mongodb' not in url.schema.split('+'):
        raise ValueError("expected 'mongodb[+ssl]://' url, not '%s'" % dburl)

    host = url.host
    port = url.port
    path = url.path
    user = url.username
    pwd  = url.password
    ssl  = False

    if 'ssl' in url.schema.split('+'):
        ssl = True
        url.schema = 'mongodb'

    if not host:
        host = 'localhost'

    if  path.startswith('/'):
        path = path[1:]
    path_elems = path.split('/')

    dbname = None
    cname  = None
    pname  = None

    if  len(path_elems)  >  0:
        dbname = path_elems[0]

    if  len(path_elems)  >  1:
        dbname = path_elems[0]
        cname  = path_elems[1]

    if  len(path_elems)  >  2:
        dbname = path_elems[0]
        cname  = path_elems[1]
        pname  = '.'.join(path_elems[2:])

    if  dbname == '.':
        dbname = None

    return [host, port, dbname, cname, pname, user, pwd, ssl]


# ------------------------------------------------------------------------------
#
def mongodb_connect(dburl, default_dburl=None):
    '''
    connect to the given mongodb, perform auth for the database (if a database
    was given).
    '''

    try:
        import pymongo
    except ImportError:
        msg  = " \n\npymongo is not available -- install RU with: \n\n"
        msg += "  (1) pip install --upgrade -e '.[pymongo]'\n"
        msg += "  (2) pip install --upgrade    'radical.utils[pymongo]'\n\n"
        msg += "to resolve that dependency (or install pymongo manually).\n"
        msg += "The first version will work for local installation, \n"
        msg += "the second one for installation from pypi.\n\n"
        raise ImportError(msg)

    [host, port, dbname, cname, pname,
           user, pwd,    ssl] = split_dburl(dburl, default_dburl)

    mongo = pymongo.MongoClient(host=host, port=port, ssl=ssl)
    db    = None

    if  dbname:
        db = mongo[dbname]

        if  user and pwd:
            db.authenticate(user, pwd)

    else:

        # if no DB is given, we try to auth against all databases.
        for dbname in mongo.database_names():
            try:
                mongo[dbname].authenticate(user, pwd)
            except:
                pass

    return mongo, db, dbname, cname, pname


# ------------------------------------------------------------------------------
#
def parse_file_staging_directives(directives):
    '''
    staging directives

       [local_path] [operator] [remote_path]

    local path:
        * interpreted as relative to the application's working directory
        * must point to local storage (localhost)

    remote path
        * interpreted as relative to the job's working directory

    operator :
        * >  : stage to remote target, overwrite if exists
        * >> : stage to remote target, append    if exists
        * <  : stage to local  target, overwrite if exists
        * << : stage to local  target, append    if exists

    This method returns a tuple [src, tgt, op] for each given directive.  This
    parsing is backward compatible with the simple staging directives used
    previously -- any strings which do not contain staging operators will be
    interpreted as simple paths (identical for src and tgt), operation is set to
    '=', which must be interpreted in the caller context.
    '''

    bulk = True
    if  not isinstance(directives, list):
        bulk       = False
        directives = [directives]

    ret = list()

    for directive in directives:

        if  not is_string(directive):
            raise TypeError("file staging directives muct by of type string, "
                            "not %s" % type(directive))

        rs = ReString(directive)

        if  rs // r'^(?P<one>.+?)\s*(?P<op><|<<|>|>>)\s*(?P<two>.+)$':
            res = rs.get()
            ret.append([res['one'], res['two'], res['op']])

        else:
            ret.append([directive, directive, '='])

    if  bulk: return ret
    else    : return ret[0]


# ------------------------------------------------------------------------------
#
def time_stamp(spec):

    if  isinstance(spec, int) or \
        isinstance(spec, float)  :

        return datetime.datetime.utcfromtimestamp(spec)

    return spec


# ------------------------------------------------------------------------------
#
def time_diff(dt_abs, dt_stamp):
    '''
    return the time difference bewteen  two datetime
    objects in seconds (incl. fractions).  Exceptions (like on improper data
    types) fall through.
    '''

    delta = dt_stamp - dt_abs

    # make it easy to use seconds since epoch instead of datetime objects
    if  isinstance(delta, int) or \
        isinstance(delta, float)  :
        return delta

    if  not isinstance(delta, datetime.timedelta):
        raise TypeError("difference between '%s' and '%s' is not a .timedelta"
                     % (type(dt_abs), type(dt_stamp)))

    # get seconds as float
    seconds = delta.seconds + delta.microseconds / 1E6
    return seconds


# ------------------------------------------------------------------------------
#
def all_pairs(iterable, n):
    '''
    [ABCD] -> [AB], [AC], [AD], [BC], [BD], [CD]
    '''

    return list(itertools.combinations(iterable, n))


# ------------------------------------------------------------------------------
#
def cluster_list(iterable, n):
    '''
    s -> [ s0,  s1,    s2,    ... sn-1  ],
         [ sn,  sn+1,  sn+2,  ... s2n-1 ],
         [ s2n, s2n+1, s2n+2, ... s3n-1 ],
         ...
    '''

    return zip(*[iter(iterable)] * n)


# ------------------------------------------------------------------------------
# From https://docs.python.org/release/2.3.5/lib/itertools-example.html
#
def window(seq, n=2):
    '''
    Returns a sliding window (of width n) over data from the iterable"
    s -> (s0,s1,...s[n-1]), (s1,s2,...,sn), ...
    '''

    it = iter(seq)
    result = tuple(itertools.islice(it, n))

    if len(result) == n:
        yield result

    for elem in it:
        result = result[1:] + (elem,)
        yield result


# ------------------------------------------------------------------------------
#
def round_to_base(value, base=1):
    '''
    This method expects an integer or float value, and will round it to any
    given integer base.  For example:

      1.5, 2 -> 2
      3.5, 2 -> 4
      4.5, 2 -> 4

      11.5, 20 -> 20
      23.5, 20 -> 20
      34.5, 20 -> 40

    The default base is '1'.
    '''

    return int(base * round(float(value) / base))


# ------------------------------------------------------------------------------
#
def round_upper_bound(value):
    '''
    This method expects an integer or float value, and will return an integer
    upper bound suitable for example to define plot ranges.  The upper bound is
    the smallest value larger than the input value which is a multiple of 1,
    2 or 5 times the order of magnitude (10**x) of the value.
    '''

    bound = 0
    order = 0
    check = [1, 2, 5]

    while True:

        for c in check:

            bound = c * (10**order)

            if value < bound:
                return bound

        order += 1


# ------------------------------------------------------------------------------
#
def is_list(data):
    '''
    return True if given data are a `list`, `False` otherwise
    '''

    return isinstance(data, list)


# ------------------------------------------------------------------------------
#
def as_list(data):
    '''
    return non-list data into a list.
    '''

    if   data is None : return []
    elif is_list(data): return data
    else              : return [data]


# ------------------------------------------------------------------------------
#
def to_type(data):

    if not isinstance(data, str):
        return data

    try   : return(int(data))
    except: pass

    try   : return(float(data))
    except: pass

    return data


# ------------------------------------------------------------------------------
#
def is_seq(data):
    '''
    tests if the given data is a sequence (but not a string)
    '''
    return hasattr(data, '__iter__') and not is_string(data)


# ------------------------------------------------------------------------------
#
def is_string(data):
    '''
    tests if the given data are a `string` type
    '''
    return isinstance(data, str)


# ------------------------------------------------------------------------------
#
def as_string(data):
    '''
    Make a best-effort attempt to convert bytes to strings.  Iterate through
    lists and dicts, but leave all other datatypes alone.
    '''

    if isinstance(data, dict):
        return {as_string(k): as_string(v) for k,v in data.items()}

    elif isinstance(data, list):
        return [as_string(e) for e in data]

    elif isinstance(data, bytes):
        return bytes.decode(data, 'utf-8')

    else:
        return data


# ------------------------------------------------------------------------------
#
def is_str(s):
    return isinstance(s, str)


# ------------------------------------------------------------------------------
#
def is_bytes(data):
    '''
    checks if the given data are of types `bytes` or `bytearray`
    '''
    return isinstance(data, (bytes, bytearray))


# ------------------------------------------------------------------------------
# thanks to
# http://stackoverflow.com/questions/956867/#13105359
def as_bytes(data):
    '''
    Make a best-effort attempt to convert strings to bytes.  Iterate through
    lists and dicts, but leave all other datatypes alone.
    '''

    if isinstance(data, dict):
        return {as_bytes(k): as_bytes(v) for k,v in data.items()}

    elif isinstance(data, list):
        return [as_bytes(e) for e in data]

    elif isinstance(data, str):
        return str.encode(data, 'utf-8')

    else:
        return data


# ------------------------------------------------------------------------------
#
_hostname = None


def get_hostname():
    '''
    Look up the hostname
    '''

    global _hostname                                     # pylint: disable=W0603
    if not _hostname:

        if socket.gethostname().find('.') >= 0:
            _hostname = socket.gethostname()
        else:
            _hostname = socket.gethostbyaddr(socket.gethostname())[0]

    return _hostname


# ------------------------------------------------------------------------------
#
_hostip = None


def get_hostip(req=None, log=None):
    '''
    Look up the ip number for a given requested interface name.
    If interface is not given, do some magic.
    '''

    global _hostip                                       # pylint: disable=W0603
    if _hostip:
        return _hostip

    AF_INET = netifaces.AF_INET

    # We create a ordered preference list, consisting of:
    #   - given arglist
    #   - white list (hardcoded preferred interfaces)
    #   - black_list (hardcoded unfavorable interfaces)
    #   - all others (whatever is not in the above)
    # Then this list is traversed, we check if the interface exists and has an
    # IP address.  The first match is used.

    if req:
        if not isinstance(req, list):
            req = [req]
    else:
        req = []

    white_list = [
                  'ipogif0',  # Cray's
                  'br0',      # SuperMIC
                  'eth0',     # desktops etc.
                  'wlan0'     # laptops etc.
                 ]

    black_list = [
                  'lo',      # takes the 'inter' out of the 'net'
                  'sit0'     # ?
                 ]

    ifaces = netifaces.interfaces()
    rest   = [iface for iface in ifaces
                     if iface not in req        and
                        iface not in white_list and
                        iface not in black_list]

    preflist = req + white_list + rest

    for iface in preflist:

        if iface not in ifaces:
            if log:
                log.debug('check iface %s: does not exist', iface)
            continue

        info = netifaces.ifaddresses(iface)
        if AF_INET not in info:
            if log:
                log.debug('check iface %s: no information', iface)
            continue

        if not len(info[AF_INET]):
            if log:
                log.debug('check iface %s: insufficient information', iface)
            continue

        if not info[AF_INET][0].get('addr'):
            if log:
                log.debug('check iface %s: disconnected', iface)
            continue

        ip = info[AF_INET][0].get('addr')
        if log:
            log.debug('check iface %s: ip is %s', iface, ip)

        if ip:
            _hostip = ip
            return ip

    return '127.0.0.1'


# ------------------------------------------------------------------------------
#
def watch_condition(cond, target=None, timeout=None, interval=0.1):
    '''
    Watch a given condition (a callable) until it returns the target value, and
    return that value.  Stop watching on timeout, in that case return None.  The
    condition is tested approximately every 'interval' seconds.
    '''

    start = time.time()
    while True:
        ret = cond()
        if ret == target:
            return ret
        if timeout and time.time() > start + timeout:
            return None
        time.sleep(interval)


# ------------------------------------------------------------------------------
#
def name2env(name):
    '''
    convert a name of the for 'radical.pilot' to an env vare base named
    'RADICAL_PILOT'.
    '''

    return name.replace('.', '_').upper()


# ------------------------------------------------------------------------------
#
def get_env_ns(key, ns, default=None):
    '''
    get an environment setting within a namespace.  For example.

        get_env_ns('verbose', 'radical.pilot.umgr'),

    will return the value of the first found env variable from the following
    sequence:

        RADICAL_PILOT_UMGR_LOG_LVL
        RADICAL_PILOT_LOG_LVL
        RADICAL_LOG_LVL

    or 'None' if none of the above is set.  The given `name` and `key` are
    converted to upper case, dots are replaced by underscores.

    Note that an environment variable set with

        export RADICAL_LOG_LVL=

    (ie. without an explicit, non-empty value) will be returned as an empty
    string.
    '''

    ns     = name2env(ns)
    key    = name2env(key)
    base   = ''
    checks = list()
    for elem in ns.split('_'):
        base += elem + '_'
        check = base + key
        checks.append(check)

    for check in reversed(checks):
        if check in os.environ:
            val = os.environ[check]
            return val

    return default


# ------------------------------------------------------------------------------
#
def expand_env(data, env=None, ignore_missing=True):
    '''
    Expand the given data with environment variables from `os.environ`.
    If `env` is provided, use that dictionary for expansion instead.

    `data` can be one of three types:

      - dictionary: `expand_env` is applied to all *values* of the dictionary
      - sequence  : `expand_env` is applied to all elements of the sequence
      - string    : `expand_env` is applied to the string itself


    The method will alter dictionaries and iterables in place, but will return
    a copy of scalar strings, as it seems to be custom in Python.  Other data
    types are silently ignored and not altered.

    The replacement in strings is performed for the following variable specs:

        assume  `export BAR=bar BIZ=biz`:

            ${BAR}     : foo_${BAR}_baz      -> foo_bar_baz
            ${BAR:buz} : foo_${BAR:buz}_baz  -> foo_bar_baz
            ${BAR:$BUZ}: foo_${BAR:$BIZ}_baz -> foo_biz_baz

        assume `unset BAR; export BIZ=biz`, `ignore_missing=True`

            ${BAR}     : foo_${BAR}_baz      -> foo__baz
            ${BAR:buz} : foo_${BAR:buz}_baz  -> foo_buz_baz
            ${BAR:$BUZ}: foo_${BAR:$BIZ}_baz -> foo_biz_baz

        assume `unset BAR; export BIZ=biz`, `ignore_missing=False`

            ${BAR}     : foo_${BAR}_baz      -> ValueError('cannot expand $BAR')
            ${BAR:buz} : foo_${BAR:buz}_baz  -> foo_buz_baz
            ${BAR:$BIZ}: foo_${BAR:$BIZ}_baz -> foo_biz_baz

    The method will also opportunistically convert strings to integers or
    floats if they are formatted that way and contain no other characters.
    '''

    # no data: None, empty dict / sequence / string
    if not data:
        return data

    # dict type
    elif isinstance(data, dict):

        for k,v in data.items():
            data[k] = expand_env(v, env, ignore_missing)
        return data

    # sequence types: list, set, tuple - but not string
    elif is_seq(data):

        for idx, elem in enumerate(data):
            data[idx] = expand_env(elem, env, ignore_missing)
        return data

    # all other non-string types are left alone
    elif not is_string(data):
        return data

    if '$' not in data:
        # nothing to expand
        return data

    # fall back to process env if no other expansion dict is specified
    if not env:
        env = os.environ

    # strings are not expanded in place - create a new one to fill.
    # iterate over the orginial string as long as there is something to expand
    ret = ''
    while data:

        data = ReString(data)

        # idea     :   pre     ${  Vari_ABLE            : val     } post
        # captures :  (   )(?    (                  )(?  (     ))  )(  )
        # indexes  :  1          2                       3          4
        with data // r'(.*?)(?:\${([a-zA-Z][a-zA-Z0-9_-]+)(?::([^}]+))?})(.*)' \
            as res:

            if not res:
                ret += data
                break

            pre  = res[0]
            key  = res[1]
            val  = res[2]
            post = res[3]

            if not ignore_missing and key not in env:
                raise ValueError('cannot expand $%s' % key)

            if pre  is None: pre  = ''
            if val  is None: val  = ''
            if post is None: post = ''

            # support env expansion of val, as in
            #   LOGDIR : "${RCT_LOGDIR:$PWD}"
            if val.startswith('$'):
                val = env.get(val[1:], '')

            val = env.get(key, val)

            if key and not pre and not post and not val:
                # we had something to expand, and that expansion is all there is
                # in the key, and the expand failed - then the result it not an
                # empty string but None
                return None

            ret += pre
            ret += val

            data = ReString(post)

    # attempt string-to-type conversion (int and float detection only)
    return to_type(ret)


# ------------------------------------------------------------------------------
#
def stack():
    '''
    returns a dict with information about the currently active python
    interpreter and all radical modules (incl. version details)
    '''

    ret = {'sys'     : {'python'     : sys.version.split()[0],
                        'pythonpath' : os.environ.get('PYTHONPATH',  ''),
                        'virtualenv' : os.environ.get('VIRTUAL_ENV', '') or
                                       os.environ.get('CONDA_DEFAULT_ENV','')},
           'radical' : dict()
          }

    import radical
    path = radical.__path__
    if isinstance(path, list):
        path = path[0]

    if isinstance(path, str):
        rpath = path
    else:
        rpath = path._path                               # pylint: disable=W0212

    if isinstance(rpath, list):
        rpath = rpath[0]

    for mpath in glob.glob('%s/*' % rpath):

        if os.path.isdir(mpath):

            mbase = os.path.basename(mpath)
            mname = 'radical.%s' % mbase

            if mbase.startswith('_'):
                continue

            try:
                ret['radical'][mname] = import_module(mname).version_detail
            except Exception as e:
                if 'RADICAL_DEBUG' in os.environ:
                    ret['radical'][mname] = str(e)
                else:
                    ret['radical'][mname] = '?'

    return ret


# ------------------------------------------------------------------------------
#
def get_size(obj, seen=None, strict=False):

    size   = sys.getsizeof(obj)
    obj_id = id(obj)

    if strict:
        # perform recursion checks
        if seen is None:
            seen = set()
        if obj_id in seen:
            return 0
        seen.add(obj_id)

    if isinstance(obj, dict):
        size += sum([get_size(v, seen, strict) for v in obj.values()])
        size += sum([get_size(k, seen, strict) for k in obj.keys()])

    elif hasattr(obj, '__dict__'):
        size += get_size(obj.__dict__, seen, strict)

    elif hasattr(obj, '__iter__') and \
        not isinstance(obj, (str, bytes, bytearray)):
        size += sum([get_size(i, seen, strict) for i in obj])

    return size


# ------------------------------------------------------------------------------
#
def dockerized():

    if os.path.exists('/.dockerenv'):
        return True
    return False


# ------------------------------------------------------------------------------
#
def get_radical_base(module=None):
    '''
    Several parts of the RCT stack store state on the file system.  This should
    usually be under `$HOME/.radical` - but that location is not always
    available or desireable.  We interpret the env variable `RADICAL_BASE_DIR`,
    and fall back to `pwd` if neither that nor `$HOME` exists.

    The optional `module` parameter will result in the respective subdir name to
    be appended.  The resulting dir is created (if it does not exist), and the
    name is returned.  Any `.` (dot) characters in `module` are replaced by
    slashes.  Leading `radical/` element is removed.
    '''

    if module:
        module = module.replace('.', '/')
        if module.startswith('radical/'):
            module = module[8:]

    base = os.environ.get("RADICAL_BASE_DIR")

    if not base or not os.path.isdir(base):
        base  = os.environ.get("HOME")

    if not base or not os.path.isdir(base):
        base  = os.environ.get("PWD")

    if not base or not os.path.isdir(base):
        base  = os.getcwd()

    if module: base += '/.radical/%s/' % module
    else     : base += '/.radical/'

    rec_makedir(base)

    return base


# ------------------------------------------------------------------------------
#
def rec_makedir(target):
    '''
    recursive makedir which ignores errors if dir already exists
    '''

    try:
        os.makedirs(target)

    except OSError as e:
        # ignore failure on existing directory
        if e.errno == errno.EEXIST and os.path.isdir(os.path.dirname(target)):
            pass
        else:
            raise


# ------------------------------------------------------------------------------
#
def mktar(tarname, fnames=None, data=None):
    '''
    Create a tarfile at the given `tarname`, and pack all files given in
    `fnames` into it, and also pack any `data` blobs.

    `fnames` is expected to be list, where each element is either a string
    pointing to a file to be added under that name, or a tuple where the first
    element points again to the file to be packed, and the second element
    specifies the name under which the file should be packed into the archive.
    And OSError will be raised if the file does not exist.

    `data` is expected to be a list of tuples, where the first element is a set
    of bytes comprising the data to be written into the archive, and the second
    element again specifies the name of the tarred file.

    Note that this method always create bzip'ed tarfiles, but will never change
    the `tarname` to reflect that.
    '''

    tar = tarfile.open(tarname, "w:bz2")
    if fnames:
        for element in fnames:
            if isinstance(str, element):
                tar.add(element)
            else:
                src, tgt = element
                tar.add(src, arcname=tgt)

    if data:
        for fname, fdata in data:
            tmp_name, tmp_fd = tempfile.mkstemp()
            tmp_fd.write(fdata)
            tmp_fd.close()
            tar.add(tmp_name, fname)
            os.unlink(tmp_name)

    tar.close()


# ------------------------------------------------------------------------------
<|MERGE_RESOLUTION|>--- conflicted
+++ resolved
@@ -11,12 +11,8 @@
 import itertools
 import netifaces
 
-<<<<<<< HEAD
 from .url      import Url
-=======
-from .         import url       as ruu
 from .modules  import import_module
->>>>>>> 2f0bd0c9
 from .ru_regex import ReString
 
 
