
import zmq
import msgpack

import threading as mt

from typing import Optional, Union, Iterator, Any, Dict

from ..ids     import generate_id
from ..url     import Url
from ..misc    import as_string
from ..host    import get_hostip
from ..logger  import Logger
from ..profile import Profiler
from ..debug   import get_exception_trace

from .utils    import no_intr


# --------------------------------------------------------------------------
#
_LINGER_TIMEOUT    =         250  # ms to linger after close
_HIGH_WATER_MARK   = 1024 * 1024  # number of messages to buffer before dropping
_DEFAULT_BULK_SIZE =        1024  # number of messages to put in a bulk


# ------------------------------------------------------------------------------
#
class Server(object):

    # --------------------------------------------------------------------------
    #
    def __init__(self, url: Optional[str] = None,
                       uid: Optional[str] = None) -> None:

        # this server offers only synchronous communication: a request will be
        # worked upon and answered before the next request is received.

        self._url = url
        self._uid = uid
        self._cbs = dict()

        if not self._uid:
            self._uid = generate_id('server', ns='radical.utils')

        self._log    = Logger(self._uid, level='debug', targets='.')
        self._prof   = Profiler(self._uid, path='.')

        self._addr   = None
        self._thread = None
        self._up     = mt.Event()
        self._term   = mt.Event()

        self.register_request('echo', self._request_echo)
        self.register_request('fail', self._request_fail)

        if not self._url:
            self._url = 'tcp://*:10000-11000'

        # URLs can specify port ranges to use - check if that is the case (see
        # default above) and initilize iterator.  The URL is expected to have
        # the form:
        #
        #   <proto>://<iface>:<ports>/
        #
        # where
        #   <proto>: any protocol accepted by zmq,       defaults to `tcp`
        #   <iface>: IP number of interface to bind to   defaults to `*`
        #   <ports>: port range to find port to bind to  defaults to `*`
        #
        # The port range can be formed as:
        #
        #   '*'      : any port
        #   '100+'   : any port equal or larger than 100
        #   '100-'   : any port equal or larger than 100
        #   '100-110': any port equal or larger than 100, up to 110
        tmp = self._url.split(':', 2)
        assert(len(tmp) == 3)
        self._proto = tmp[0]
        self._iface = tmp[1].lstrip('/')
        self._ports = tmp[2].replace('+', '-')

        tmp = self._ports.split('-')

        self._port_this : Union[int, str, None] = None
        self._port_start: Optional[int]
        self._port_stop : Optional[int]

        if len(tmp) == 0:
            self._port_start = 1
            self._port_stop  = None
        elif len(tmp) == 1:
            if tmp[0] == '*':
                self._port_this  = '*'
                self._port_start = None
                self._port_stop  = None
            else:
                self._port_start = int(tmp[0])
                self._port_stop  = int(tmp[0])
        elif len(tmp) == 2:
            if tmp[0]: self._port_start = int(tmp[0])
            else     : self._port_start = 1
            if tmp[1]: self._port_stop  = int(tmp[1])
            else     : self._port_stop  = None
        else:
            raise RuntimeError('cannot parse port spec %s' % self._ports)


    # --------------------------------------------------------------------------
    #
    def _iterate_ports(self) -> Iterator[Union[int, str, None]]:

        if self._port_this == '*':
            # leave scanning to zmq
            yield self._port_this

        if self._port_this is None:
            # initialize range iterator
            self._port_this = self._port_start

        if self._port_stop is None:
            while True:
                yield self._port_this
                self._port_this += 1

        else:
            # make type checker happy
            assert(isinstance(self._port_this,  int))
            assert(isinstance(self._port_start, int))

            while self._port_this <= self._port_stop:
                yield self._port_this
                self._port_this += 1


    # --------------------------------------------------------------------------
    #
    def _iterate_urls(self) -> Iterator[str]:

        for port in self._iterate_ports():
            yield '%s://%s:%s' % (self._proto, self._iface, port)


    # --------------------------------------------------------------------------
    #
    @property
    def uid(self) -> Optional[str]:
        return self._uid


    @property
    def addr(self) -> Optional[str]:
        return self._addr


    # --------------------------------------------------------------------------
    #
    def start(self) -> None:

        self._log.info('start bridge %s', self._uid)

        if self._thread:
            raise RuntimeError('`start()` can be called only once')

        self._thread = mt.Thread(target=self._work)
        self._thread.daemon = True
        self._thread.start()

        self._up.wait()


    # --------------------------------------------------------------------------
    #
    def stop(self) -> None:

        self._log.info('stop bridge %s', self._uid)
        self._term.set()


    # --------------------------------------------------------------------------
    #
    def wait(self) -> None:

        self._log.info('wait bridge %s', self._uid)

        if self._thread:
            self._thread.join()

        self._log.info('wait bridge %s', self._uid)


    # --------------------------------------------------------------------------
    #
    def register_request(self, req, cb) -> None:

        self._log.info('add handler: %s: %s', req, cb)
        self._cbs[req] = cb


    # --------------------------------------------------------------------------
    #
    def _request_fail(self, arg) -> None:

        raise RuntimeError('task failed successfully')


    # --------------------------------------------------------------------------
    #
    def _request_echo(self, arg: Any) -> Any:

        return arg


    # --------------------------------------------------------------------------
    #
    def _success(self, res: Optional[str] = None) -> Dict[str, Optional[str]]:

        return {'err': None,
                'exc': None,
                'res': res}


    # --------------------------------------------------------------------------
    #
    def _error(self, err: Optional[str] = None,
                     exc: Optional[str] = None) -> Dict[str, Optional[str]]:

        if not err:
            err = 'invalid request'

        return {'err': err,
                'exc': exc,
                'res': None}


    # --------------------------------------------------------------------------
    #
    def _work(self) -> None:

        self._ctx  = zmq.Context()
        self._sock = self._ctx.socket(zmq.REP)

        self._sock.linger = _LINGER_TIMEOUT
        self._sock.hwm    = _HIGH_WATER_MARK

        for url in self._iterate_urls():
            try:
                self._log.debug('try url %s', url)
                self._sock.bind(url)
                self._log.debug('success')
                break
            except zmq.error.ZMQError as e:
                if 'Address already in use' in str(e):
                    self._log.warn('port in use - try next (%s)' % url)
                else:
                    raise

        addr       = Url(as_string(self._sock.getsockopt(zmq.LAST_ENDPOINT)))
        addr.host  = get_hostip()
        self._addr = str(addr)

        self._up.set()

        self._poll = zmq.Poller()
        self._poll.register(self._sock, zmq.POLLIN)

        while not self._term.is_set():

            event = dict(no_intr(self._poll.poll, timeout=100))

            if self._sock not in event:
                continue

            # default response
            rep = None

            try:
                data = no_intr(self._sock.recv)
                req  = msgpack.unpackb(data)
                self._log.debug('req: %s', str(req)[:128])

                if not isinstance(req, dict):
                    rep = self._error(err='invalid message type')

                else:
                    cmd    = req['cmd']
                    args   = req['args']
                    kwargs = req['kwargs']

                    if not cmd:
                        rep = self._error(err='no command in request')

                    elif cmd not in self._cbs:
                        rep = self._error(err='command [%s] unknown' % cmd)

                    else:
                        rep = self._success(self._cbs[cmd](*args, **kwargs))

            except Exception as e:
                rep = self._error(err='command failed: %s' % str(e),
                                  exc='\n'.join(get_exception_trace()))

            finally:
                if not rep:
<<<<<<< HEAD
                     rep = self._error('server error')
=======
                    rep = self._error('server error')
>>>>>>> 35906f70
                no_intr(self._sock.send, msgpack.packb(rep))
                self._log.debug('rep: %s', str(rep)[:128])

        self._sock.close()
        self._log.debug('term')


# ------------------------------------------------------------------------------
<|MERGE_RESOLUTION|>--- conflicted
+++ resolved
@@ -302,11 +302,7 @@
 
             finally:
                 if not rep:
-<<<<<<< HEAD
-                     rep = self._error('server error')
-=======
                     rep = self._error('server error')
->>>>>>> 35906f70
                 no_intr(self._sock.send, msgpack.packb(rep))
                 self._log.debug('rep: %s', str(rep)[:128])
 
