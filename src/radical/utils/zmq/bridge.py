
import os

import threading as mt

from ..logger  import Logger
from ..config  import Config
from ..json_io import read_json, write_json


# ------------------------------------------------------------------------------
#
class Bridge(object):
    '''

    A bridge can be configured to have a finite lifetime: when no messages are
    received in `timeout` seconds, the bridge process will terminate.
    '''

    # --------------------------------------------------------------------------
    #
    @staticmethod
    def get_config(name, pwd=None):

        if not pwd:
            pwd = '.'

        cfg = Config(cfg=read_json('%s/%s.cfg' % (pwd, name)))

        return cfg


    # --------------------------------------------------------------------------
    #
    def __init__(self, cfg):

        self._cfg     = cfg
        self._channel = self._cfg.channel
        self._uid     = self._cfg.uid
        self._pwd     = self._cfg.path
        self._log     = Logger(name=self._uid, ns='radical.utils',
                               level=self._cfg.log_lvl, path=self._pwd)
<<<<<<< HEAD
=======
        self._prof    = Profiler(name=self._uid, path=self._pwd)

        if self._pwd is None:
            self._pwd = os.getcwd()

        if 'hb' in self._uid or 'heartbeat' in self._uid:
            self._prof.disable()
        else:
            self._prof.disable()

        self._prof.prof('init', uid=self._uid, msg=self._pwd)
>>>>>>> 35906f70
        self._log.debug('bridge %s init', self._uid)

        self._bridge_initialize()

        write_json('%s/%s.cfg' % (self._pwd, self._cfg.uid),
                   {'uid'        : self._cfg.uid,
                    self.type_in : str(self.addr_in),
                    self.type_out: str(self.addr_out)})


    # --------------------------------------------------------------------------
    #
    @property
    def name(self):
        return self._uid

    @property
    def uid(self):
        return self._uid

    @property
    def channel(self):
        return self._channel

    # protocol independent addr query
    @property
    def type_in(self):
        raise NotImplementedError()

    @property
    def type_out(self):
        raise NotImplementedError()

    @property
    def addr_in(self):
        raise NotImplementedError()

    @property
    def addr_out(self):
        raise NotImplementedError()

    def _bridge_initialize(self):
        raise NotImplementedError()

    def _bridge_work(self):
        raise NotImplementedError()


    # --------------------------------------------------------------------------
    #
    def start(self):

        # the bridge runs in a thread.  It is the bridge's owner process'
        # responsibility to ensure the thread is seeing suffient time to perform
        # as needed.  Given Python's thread performance (or lack thereof), this
        # basically means that the user of this class should create a separate
        # process instance to host the bridge thread.
        self._term          = mt.Event()
        self._bridge_thread = mt.Thread(target=self._bridge_work)
        self._bridge_thread.daemon = True
        self._bridge_thread.start()

        self._log.info('started bridge %s', self._uid)


    # --------------------------------------------------------------------------
    #
    @staticmethod
    def create(cfg):

        # NOTE: I'd rather have this as class data than as stack data, but
        #       python stumbles over circular imports at that point :/
        #       Another option though is to discover and dynamically load
        #       components.
        from .pubsub import PubSub
        from .queue  import Queue

        _btypemap = {'pubsub' : PubSub,
                     'queue'  : Queue}

        kind = cfg['kind']

        if kind not in _btypemap:
            raise ValueError('unknown bridge type (%s)' % kind)

        btype  = _btypemap[kind]
        bridge = btype(cfg)

        return bridge


    # --------------------------------------------------------------------------
    #
    def stop(self):

        self._term.set()
      # self._bridge_thread.join(timeout=timeout)

      # if timeout is not None:
      #     return not self._bridge_thread.is_alive()


    # --------------------------------------------------------------------------
    #
    @property
    def alive(self):
        return self._bridge_thread.is_alive()


# ------------------------------------------------------------------------------
<|MERGE_RESOLUTION|>--- conflicted
+++ resolved
@@ -3,9 +3,10 @@
 
 import threading as mt
 
-from ..logger  import Logger
-from ..config  import Config
-from ..json_io import read_json, write_json
+from ..logger   import Logger
+from ..profile  import Profiler
+from ..config   import Config
+from ..json_io  import read_json, write_json
 
 
 # ------------------------------------------------------------------------------
@@ -40,8 +41,6 @@
         self._pwd     = self._cfg.path
         self._log     = Logger(name=self._uid, ns='radical.utils',
                                level=self._cfg.log_lvl, path=self._pwd)
-<<<<<<< HEAD
-=======
         self._prof    = Profiler(name=self._uid, path=self._pwd)
 
         if self._pwd is None:
@@ -53,7 +52,6 @@
             self._prof.disable()
 
         self._prof.prof('init', uid=self._uid, msg=self._pwd)
->>>>>>> 35906f70
         self._log.debug('bridge %s init', self._uid)
 
         self._bridge_initialize()
