
import zmq
import time
import msgpack

import threading as mt

from ..atfork  import atfork
from ..config  import Config
from ..ids     import generate_id, ID_CUSTOM
from ..url     import Url
from ..misc    import get_hostip, is_string, as_string, as_bytes, as_list, noop
from ..logger  import Logger
from ..profile import Profiler

from .bridge   import Bridge
<<<<<<< HEAD
from .utils    import no_intr, log_bulk, prof_bulk
=======
from .utils    import no_intr, prof_bulk
>>>>>>> 9a6cadf7


# FIXME: the log bulk method is frequently called and slow

# --------------------------------------------------------------------------
#
_LINGER_TIMEOUT    =  250  # ms to linger after close
_HIGH_WATER_MARK   =    0  # number of messages to buffer before dropping
_DEFAULT_BULK_SIZE = 1024  # number of messages to put in a bulk


# ------------------------------------------------------------------------------
#
def _atfork_child():
    Getter._callbacks = dict()                                            # noqa


atfork(noop, noop, _atfork_child)


# ------------------------------------------------------------------------------
#
# Communication between components is done via queues.  Queues are
# uni-directional, ie. Queues have an input-end for which one can call 'put()',
# and and output-end, for which one can call 'get()'.
#
# The semantics we expect (and which is what is matched by the native Python
# `Queue.Queue`), is:
#
#   - multiple upstream   components put messages onto the same queue (input)
#   - multiple downstream components get messages from the same queue (output)
#   - local order of messages is maintained: order of messages pushed onto the
#     *same* input is preserved when pulled on any output
#   - message routing is fair: whatever downstream component calls 'get' first
#     will get the next message
#
# We implement the interface of Queue.Queue:
#
#   put(msg)
#   get()
#   get_nowait()
#
# Not implemented is, at the moment:
#
#   qsize
#   empty
#   full
#   put(msg, block, timeout)
#   put_nowait
#   get(block, timeout)
#   task_done
#
# Our Queue additionally takes 'name', 'role' and 'address' parameter on the
# constructor.  'role' can be 'input', 'bridge' or 'output', where 'input' is
# the end of a queue one can 'put()' messages into, and 'output' the end of the
# queue where one can 'get()' messages from. A 'bridge' acts as as a message
# forwarder.  'address' denominates a connection endpoint, and 'name' is
# a unique identifier: if multiple instances in the current process space use
# the same identifier, they will get the same queue instance (are connected to
# the same bridge).
#
class Queue(Bridge):

    def __init__(self, cfg=None, channel=None):
        '''
        This Queue type sets up an zmq channel of this kind:

            input \\              // output
                     == bridge ==
            input //              \\ output

        ie. any number of inputs can 'zmq.push()' to a bridge (which
        'zmq.pull()'s), and any number of outputs can 'zmq.request()'
        messages from the bridge (which 'zmq.response()'s).

        The bridge is the entity which 'bind()'s network interfaces, both input
        and output type endpoints 'connect()' to it.  It is the callees
        responsibility to ensure that only one bridge of a given type exists.

        Addresses are of the form 'tcp://host:port'.  Both 'host' and 'port' can
        be wildcards for BRIDGE roles -- the bridge will report the in and out
        addresses as obj.addr_put and obj.addr_get.
        '''

        if cfg and not channel and is_string(cfg):
            # allow construction with only channel name
            channel = cfg
            cfg     = None

        if   cfg    : cfg = Config(cfg=cfg)
        elif channel: cfg = Config(cfg={'channel': channel})
        else: raise RuntimeError('Queue needs cfg or channel parameter')

        if not cfg.channel:
            raise ValueError('no channel name provided for queue')

        if not cfg.uid:
            cfg.uid = generate_id('%s.bridge.%%(counter)04d' % cfg.channel,
                                  ID_CUSTOM)

        super(Queue, self).__init__(cfg)

        self._bulk_size  = self._cfg.get('bulk_size', 0)

        if self._bulk_size <= 0:
            self._bulk_size = _DEFAULT_BULK_SIZE


    # --------------------------------------------------------------------------
    #
    @property
    def name(self):
        return self._uid

    @property
    def uid(self):
        return self._uid

    @property
    def type_in(self):
        return 'put'

    @property
    def type_out(self):
        return 'get'

    @property
    def addr_in(self):
        # protocol independent addr query
        return self._addr_put

    @property
    def addr_out(self):
        # protocol independent addr query
        return self._addr_get

    @property
    def addr_put(self):
        return self._addr_put

    @property
    def addr_get(self):
        return self._addr_get

    def addr(self, spec):
        if spec.lower() == self.type_in : return self.addr_put
        if spec.lower() == self.type_out: return self.addr_get


    # --------------------------------------------------------------------------
    #
    def _bridge_initialize(self):

        self._log.info('start bridge %s', self._uid)

        self._url        = 'tcp://*:*'
        self._lock       = mt.Lock()

        self._ctx        = zmq.Context()  # rely on GC for destruction
        self._put         = self._ctx.socket(zmq.PULL)
        self._put.linger  = _LINGER_TIMEOUT
        self._put.hwm     = _HIGH_WATER_MARK
        self._put.bind(self._url)

        self._get        = self._ctx.socket(zmq.REP)
        self._get.linger = _LINGER_TIMEOUT
        self._get.hwm    = _HIGH_WATER_MARK
        self._get.bind(self._url)

        # communicate the bridge ports to the parent process
        _addr_put = as_string(self._put.getsockopt (zmq.LAST_ENDPOINT))
        _addr_get = as_string(self._get.getsockopt(zmq.LAST_ENDPOINT))

        # store addresses
        self._addr_put = Url(_addr_put)
        self._addr_get = Url(_addr_get)

        # use the local hostip for bridge addresses
        self._addr_put.host = get_hostip()
        self._addr_get.host = get_hostip()

        self._log.info('bridge in  %s: %s'  % (self._uid, self._addr_put))
        self._log.info('       out %s: %s'  % (self._uid, self._addr_get))

        # start polling senders
        self._poll_put = zmq.Poller()
        self._poll_put.register(self._put, zmq.POLLIN)

        # start polling receivers
        self._poll_get = zmq.Poller()
        self._poll_get.register(self._get, zmq.POLLIN)


    # --------------------------------------------------------------------------
    #
    def _bridge_work(self):

        # TODO: *always* pull for messages and buffer them.  Serve requests from
        #       that buffer.

        try:

            buf = list()
            while not self._term.is_set():

                active = False

                # check for incoming messages, and buffer them
                ev_put = dict(no_intr(self._poll_put.poll, timeout=0))
<<<<<<< HEAD
              # self._prof.prof('poll_put', msg=len(ev_put))
=======
                self._prof.prof('poll_put', msg=len(ev_put))
>>>>>>> 9a6cadf7

                if self._put in ev_put:

                    with self._lock:
                        data = no_intr(self._put.recv)

                    msgs = msgpack.unpackb(data)
                    prof_bulk(self._prof, 'poll_put_recv', msgs)

                    if isinstance(msgs, list): buf += msgs
                    else                     : buf.append(msgs)

                    active = True


                # if we don't have any data in the buffer, there is no point in
                # checking for receivers
                if not buf:
<<<<<<< HEAD
                    pass
                  # self._prof.prof('poll_get_skip')
=======
                    self._prof.prof('poll_get_skip')
>>>>>>> 9a6cadf7

                else:

                    # check if somebody wants our messages
                    ev_get = dict(no_intr(self._poll_get.poll, timeout=0))
                    self._prof.prof('poll_get', msg=len(ev_get))

                    if self._get in ev_get:

                        # send up to `bulk_size` messages from the buffer
                        # NOTE: this sends partial bulks on buffer underrun
                        with self._lock:
                            req = no_intr(self._get.recv)

                        bulk   = buf[:self._bulk_size]
                        data   = msgpack.packb(bulk)
                        active = True

                        no_intr(self._get.send, data)
                        prof_bulk(self._prof, 'poll_get_send', msgs=bulk, msg=req)

                        # remove sent messages from buffer
                        del(buf[:self._bulk_size])

                if not active:
<<<<<<< HEAD
                  # self._prof.prof('sleep', msg=len(buf))
=======
                    self._prof.prof('sleep', msg=len(buf))
>>>>>>> 9a6cadf7
                    # let CPU sleep a bit when there is nothing to do
                    # We don't want to use poll timouts since we use two
                    # competing polls and don't want the idle channel slow down
                    # the busy one.
                    time.sleep(0.1)

        except  Exception:
            self._log.exception('bridge failed')


# ------------------------------------------------------------------------------
#
class Putter(object):

    # --------------------------------------------------------------------------
    #
    def __init__(self, channel, url, log=None, prof=None):

        self._channel  = channel
        self._url      = as_string(url)
        self._log      = log
        self._prof     = prof
        self._lock     = mt.Lock()

        self._uid      = generate_id('%s.put.%%(counter)04d' % self._channel,
                                     ID_CUSTOM)
        if not self._log:
            self._log  = Logger(name=self._uid, ns='radical.utils')

        if not self._prof:
            self._prof = Profiler(name=self._uid, ns='radical.utils')

        if 'hb' in self._uid or 'heartbeat' in self._uid:
            self._prof.disable()

        self._log.info('connect put to %s: %s'  % (self._channel, self._url))

        self._ctx      = zmq.Context()  # rely on GC for destruction
        self._q        = self._ctx.socket(zmq.PUSH)
        self._q.linger = _LINGER_TIMEOUT
        self._q.hwm    = _HIGH_WATER_MARK
        self._q.connect(self._url)


    # --------------------------------------------------------------------------
    #
    def __str__(self):
        return 'Putter(%s @ %s)'  % (self.channel, self._url)

    @property
    def name(self):
        return self._uid

    @property
    def uid(self):
        return self._uid

    @property
    def channel(self):
        return self._channel


    # --------------------------------------------------------------------------
    #
    def put(self, msgs):

<<<<<<< HEAD
=======
      # from .utils import log_bulk
>>>>>>> 9a6cadf7
      # log_bulk(self._log, msgs, '-> %s' % self._channel)
        data = msgpack.packb(msgs)

        with self._lock:
            no_intr(self._q.send, data)
        prof_bulk(self._prof, 'put', msgs)


# ------------------------------------------------------------------------------
#
class Getter(object):

    # instead of creating a new listener thread for each endpoint which then, on
    # incoming messages, calls a getter callback, we only create *one*
    # listening thread per ZMQ endpoint address and call *all* registered
    # callbacks in that thread.  We hold those endpoints in a class dict, so
    # that all class instances share that information
    _callbacks = dict()


    # --------------------------------------------------------------------------
    #
    @staticmethod
    def _get_nowait(url, timeout, log, prof):  # timeout in ms

        info = Getter._callbacks[url]

        with info['lock']:

            if not info['requested']:

                # send the request *once* per recieval (got lock above)
                req = 'request %s' % info['uid']
                no_intr(info['socket'].send, as_bytes(req))
                info['requested'] = True
                prof.prof('requested')


            if no_intr(info['socket'].poll, flags=zmq.POLLIN, timeout=timeout):

                data = no_intr(info['socket'].recv)
                info['requested'] = False

                msgs = as_string(msgpack.unpackb(data))
                prof_bulk(prof, 'recv', msgs)
                return msgs

            else:
                return None


    # --------------------------------------------------------------------------
    #
    @staticmethod
    def _listener(url, log, prof):
        '''
        other than the pubsub listener, the queue listener will not deliver
        an incoming message to all subscribers, but only to exactly *one*
        subscriber.  We this perform a round-robin over all known callbacks
        '''

        assert(url in Getter._callbacks)
        time.sleep(1)

        prof.prof('listen_start')
        try:
            term = Getter._callbacks.get(url, {}).get('term')
            idx  = 0  # round-robin cb index
            while not term.is_set():

                # this list is dynamic
                callbacks = Getter._callbacks[url]['callbacks']

                if not callbacks:
                    time.sleep(0.01)
                    continue

                msg = Getter._get_nowait(url, 500, log, prof)

                if msg:
                    for m in as_list(msg):

                        idx += 1
                        if idx >= len(callbacks):  # FIXME: lock callbacks
                            idx = 0

                        cb, _lock = callbacks[idx]
                        if _lock:
                            with _lock:
                                cb(as_string(m))
                        else:
                            cb(as_string(m))
                        prof_bulk(prof, 'cb', m, msg=cb.__name__)

        except:
            log.exception('listener died')


    # --------------------------------------------------------------------------
    #
    def _start_listener(self):

        # only start if needed
        if Getter._callbacks[self._url]['thread']:
            return

        t = mt.Thread(target=Getter._listener,
                      args=[self._url, self._log, self._prof])
        t.daemon = True
        t.start()

        Getter._callbacks[self._url]['thread'] = t


    # --------------------------------------------------------------------------
    #
<<<<<<< HEAD
=======
    def _stop_listener(self, force=False):

        # only stop listener if no callbacks remain registered (unless forced)
        if force or not Getter._callbacks[self._url]['callbacks']:
            if  Getter._callbacks[self._url]['thread']:
                Getter._callbacks[self._url]['term'  ].set()
                Getter._callbacks[self._url]['thread'].join()
                Getter._callbacks[self._url]['term'  ].unset()
                Getter._callbacks[self._url]['thread'] = None


    # --------------------------------------------------------------------------
    #
>>>>>>> 9a6cadf7
    def __init__(self, channel, url, cb=None, log=None, prof=None):
        '''
        When a callback `cb` is specified, then the Getter c'tor will spawn
        a separate thread which continues to listen on the channel, and the
        cb is invoked on any incoming message.  The message will be the only
        argument to the cb.
        '''

        self._channel   = channel
        self._url       = as_string(url)
        self._lock      = mt.Lock()
        self._log       = log
        self._prof      = prof
        self._uid       = generate_id('%s.get.%%(counter)04d' % self._channel,
                                      ID_CUSTOM)

        if not self._log:
            self._log   = Logger(name=self._uid, ns='radical.utils')

        if not self._prof:
            self._prof  = Profiler(name=self._uid, ns='radical.utils')

        if 'hb' in self._uid or 'heartbeat' in self._uid:
            self._prof.disable()

        self._log.info('connect get to %s: %s'  % (self._channel, self._url))

        self._requested = False          # send/recv sync
        self._ctx       = zmq.Context()  # rely on GC for destruction
        self._q         = self._ctx.socket(zmq.REQ)
        self._q.linger  = _LINGER_TIMEOUT
        self._q.hwm     = _HIGH_WATER_MARK
        self._q.connect(self._url)

        if url not in Getter._callbacks:

            Getter._callbacks[url] = {'uid'      : self._uid,
                                      'socket'   : self._q,
                                      'channel'  : self._channel,
                                      'lock'     : mt.Lock(),
                                      'term'     : mt.Event(),
                                      'requested': self._requested,
                                      'thread'   : None,
                                      'callbacks': list()}
        if cb:
            self.subscribe(cb)
        else:
            self._interactive = True


    # --------------------------------------------------------------------------
    #
    def __str__(self):
        return 'Getter(%s @ %s)'  % (self.channel, self._url)

    @property
    def name(self):
        return self._uid

    @property
    def uid(self):
        return self._uid

    @property
    def channel(self):
        return self._channel


    # --------------------------------------------------------------------------
    #
    def subscribe(self, cb, lock=None):

        # if we need to serve callbacks, then open a thread to watch the socket
        # and register the callbacks.  If a thread is already runnning on that
        # channel, just register the callback.
        #
        # Note that once a thread is watching a socket, we cannot allow to use
        # `get()` and `get_nowait()` anymore, as those will interfere with the
        # thread consuming the messages,
        #
        # The given lock (if any) is used to shield concurrent cb invokations.
        #
        # FIXME: clean up lock usage - see self._lock

        if self._url not in Getter._callbacks:

            Getter._callbacks[self._url] = {'uid'      : self._uid,
                                            'socket'   : self._q,
                                            'channel'  : self._channel,
                                            'lock'     : mt.Lock(),
                                            'term'     : mt.Event(),
                                            'requested': self._requested,
                                            'thread'   : None,
                                            'callbacks': list()}

        # we allow only one cb per queue getter process at the moment, until we
        # have more clarity on the RR behavior of concurrent callbacks.
        if Getter._callbacks[self._url]['callbacks']:
            raise RuntimeError('multiple callbacks not supported')

<<<<<<< HEAD
        self._interactive = False
        self._start_listener()
=======
        Getter._callbacks[self._url]['callbacks'].append([cb, lock])

        self._interactive = False
        self._start_listener()


    # --------------------------------------------------------------------------
    #
    def unsubscribe(self, cb):

        if self._url in Getter._callbacks:
            for _cb, _lock in Getter._callbacks[self._url]['callbacks']:
                if cb == _cb:
                    Getter._callbacks[self._url]['callbacks'].remove([_cb, _lock])
                    break

        self._stop_listener()


    # --------------------------------------------------------------------------
    #
    def stop(self):

        self._stop_listener(force=True)
>>>>>>> 9a6cadf7


    # --------------------------------------------------------------------------
    #
    def get(self):

        if not self._interactive:
            raise RuntimeError('invalid get(): callbacks are registered')

        if not self._requested:
            req = 'Request %s' % self._uid

            with self._lock:
                no_intr(self._q.send, as_bytes(req))
                self._requested = True

            self._prof.prof('requested')

        with self._lock:
            data = no_intr(self._q.recv)
            self._requested = False

        msgs = msgpack.unpackb(data)
        prof_bulk(self._prof, 'get', msgs)

        return as_string(msgs)


    # --------------------------------------------------------------------------
    #
    def get_nowait(self, timeout=None):  # timeout in ms

        if not self._interactive:
            raise RuntimeError('invalid get(): callbacks are registered')

        if not self._requested:

            # send the request *once* per recieval (got lock above)
            req = 'request %s' % self._uid

            with self._lock:  # need to protect self._requested
                no_intr(self._q.send, as_bytes(req))
                self._requested = True

            self._prof.prof('requested')


        if no_intr(self._q.poll, flags=zmq.POLLIN, timeout=timeout):

            with self._lock:
                data = no_intr(self._q.recv)
                self._requested = False

            msgs = msgpack.unpackb(data)
            prof_bulk(self._prof, 'get_nowait', msgs)
            return as_string(msgs)

        else:
            return None


# ------------------------------------------------------------------------------
<|MERGE_RESOLUTION|>--- conflicted
+++ resolved
@@ -14,11 +14,7 @@
 from ..profile import Profiler
 
 from .bridge   import Bridge
-<<<<<<< HEAD
-from .utils    import no_intr, log_bulk, prof_bulk
-=======
 from .utils    import no_intr, prof_bulk
->>>>>>> 9a6cadf7
 
 
 # FIXME: the log bulk method is frequently called and slow
@@ -228,11 +224,7 @@
 
                 # check for incoming messages, and buffer them
                 ev_put = dict(no_intr(self._poll_put.poll, timeout=0))
-<<<<<<< HEAD
               # self._prof.prof('poll_put', msg=len(ev_put))
-=======
-                self._prof.prof('poll_put', msg=len(ev_put))
->>>>>>> 9a6cadf7
 
                 if self._put in ev_put:
 
@@ -251,12 +243,8 @@
                 # if we don't have any data in the buffer, there is no point in
                 # checking for receivers
                 if not buf:
-<<<<<<< HEAD
                     pass
                   # self._prof.prof('poll_get_skip')
-=======
-                    self._prof.prof('poll_get_skip')
->>>>>>> 9a6cadf7
 
                 else:
 
@@ -282,11 +270,7 @@
                         del(buf[:self._bulk_size])
 
                 if not active:
-<<<<<<< HEAD
                   # self._prof.prof('sleep', msg=len(buf))
-=======
-                    self._prof.prof('sleep', msg=len(buf))
->>>>>>> 9a6cadf7
                     # let CPU sleep a bit when there is nothing to do
                     # We don't want to use poll timouts since we use two
                     # competing polls and don't want the idle channel slow down
@@ -353,10 +337,7 @@
     #
     def put(self, msgs):
 
-<<<<<<< HEAD
-=======
       # from .utils import log_bulk
->>>>>>> 9a6cadf7
       # log_bulk(self._log, msgs, '-> %s' % self._channel)
         data = msgpack.packb(msgs)
 
@@ -473,8 +454,6 @@
 
     # --------------------------------------------------------------------------
     #
-<<<<<<< HEAD
-=======
     def _stop_listener(self, force=False):
 
         # only stop listener if no callbacks remain registered (unless forced)
@@ -488,7 +467,6 @@
 
     # --------------------------------------------------------------------------
     #
->>>>>>> 9a6cadf7
     def __init__(self, channel, url, cb=None, log=None, prof=None):
         '''
         When a callback `cb` is specified, then the Getter c'tor will spawn
@@ -589,10 +567,6 @@
         if Getter._callbacks[self._url]['callbacks']:
             raise RuntimeError('multiple callbacks not supported')
 
-<<<<<<< HEAD
-        self._interactive = False
-        self._start_listener()
-=======
         Getter._callbacks[self._url]['callbacks'].append([cb, lock])
 
         self._interactive = False
@@ -617,7 +591,6 @@
     def stop(self):
 
         self._stop_listener(force=True)
->>>>>>> 9a6cadf7
 
 
     # --------------------------------------------------------------------------
