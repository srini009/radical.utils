--- conflicted
+++ resolved
@@ -196,22 +196,11 @@
                 ev_put = dict(no_intr(self._poll_put.poll, timeout=0))
                 active = False
 
-<<<<<<< HEAD
-                # check for incoming messages, and buffer them
-                ev_in = dict(no_intr(self._poll_in.poll, timeout=0))
-=======
                 if self._put in ev_put:
->>>>>>> 3cc0cd03
 
                     with self._lock:
                         data = no_intr(self._put.recv)
 
-<<<<<<< HEAD
-                    with self._lock:
-                        data = no_intr(self._in.recv)
-
-=======
->>>>>>> 3cc0cd03
                     msgs = msgpack.unpackb(data)
 
                     if isinstance(msgs, list): buf += msgs
@@ -222,37 +211,23 @@
                                               % (self._uid, len(buf)))
 
 
-                    active = True
-
                 # if we don't have any data in the buffer, there is no point in
                 # checking for receivers
                 if buf:
 
                     # check if somebody wants our messages
-<<<<<<< HEAD
-                    ev_out = dict(no_intr(self._poll_out.poll,
-=======
                     ev_get = dict(no_intr(self._poll_get.poll,
->>>>>>> 3cc0cd03
                                                    timeout=0))
                     if self._get in ev_get:
 
                         # send up to `bulk_size` messages from the buffer
                         # NOTE: this sends partial bulks on buffer underrun
                         with self._lock:
-<<<<<<< HEAD
-                            req = no_intr(self._out.recv)
-                        bulk = buf[:self._bulk_size]
-                        data = msgpack.packb(bulk)
-
-                        no_intr(self._out.send, data)
-=======
                             req = no_intr(self._get.recv)
 
                         bulk   = buf[:self._bulk_size]
                         data   = msgpack.packb(bulk)
                         active = True
->>>>>>> 3cc0cd03
 
                         no_intr(self._get.send, data)
                         log_bulk(self._log, bulk, '<> %s [%s]'
@@ -261,23 +236,11 @@
                         # remove sent messages from buffer
                         del(buf[:self._bulk_size])
 
-<<<<<<< HEAD
-                        active = True
-
-                if active:
-                    # keep this bridge alive
-                    self.heartbeat()
-
-                else:
-                    # let CPU sleep a bit when there is nothing to do
-                    # FIXME: why not use poll timeout?
-=======
                 if not active:
                     # let CPU sleep a bit when there is nothing to do
                     # We don't want to use poll timouts since we use two
                     # competing polls and don't want the idle channel slow down
                     # the busy one.
->>>>>>> 3cc0cd03
                     time.sleep(0.01)
 
         except  Exception:
@@ -392,11 +355,7 @@
             req = 'Request %s' % os.getpid()
 
             with self._lock:
-<<<<<<< HEAD
-                no_intr(self._q.send, req)
-=======
                 no_intr(self._q.send_string, req)
->>>>>>> 3cc0cd03
 
             self._requested = True
             log_bulk(self._log, req, '>> %s [%-5s]'
@@ -421,38 +380,18 @@
 
             if not self._requested:
 
-<<<<<<< HEAD
-                # we can only send the request once per recieval
-                req = 'request %s' % os.getpid()
-                with self._lock:
-                    no_intr(self._q.send, req)
-=======
                 # send the request *once* per recieval (got lock above)
                 req = 'request %s' % os.getpid()
                 no_intr(self._q.send, as_bytes(req))
->>>>>>> 3cc0cd03
 
                 self._requested = True
                 log_bulk(self._log, req, '-> %s [%-5s]'
                                          % (self._channel, self._requested))
 
-<<<<<<< HEAD
-            if no_intr(self._q.poll, flags=zmq.POLLIN, timeout=timeout):
-
-                with self._lock:
-                    data = no_intr(self._q.recv)
-
-                msg = msgpack.unpackb(data)
-                self._requested = False
-                log_bulk(self._log, msg, '<- %s [%-5s]'
-                                         % (self._channel, self._requested))
-                return msg
-=======
         if no_intr(self._q.poll, flags=zmq.POLLIN, timeout=timeout):
 
             with self._lock:
                 data = no_intr(self._q.recv)
->>>>>>> 3cc0cd03
 
             msg = msgpack.unpackb(data)
             self._requested = False
