--- conflicted
+++ resolved
@@ -36,11 +36,7 @@
         stdout, stderr = p.communicate()
         ret            = p.returncode
 
-<<<<<<< HEAD
-    return as_string(stdout), as_string(stderr), ret
-=======
     return stdout.decode("utf-8"), stderr.decode("utf-8"), ret
->>>>>>> cd1b7685
 
 
 # ------------------------------------------------------------------------------
