
__author__    = 'Radical.Utils Development Team (Andre Merzky)'
__copyright__ = 'Copyright 2013, RADICAL@Rutgers'
__license__   = 'MIT'

import radical.utils  as ru
import does_not_exist as nope                       # noqa pylint: disable=F0401


# ------------------------------------------------------------------------------
#
PLUGIN_DESCRIPTION = {
    'type'       : 'unittests_1',
    'name'       : 'default_1',
    'class'      : 'PLUGIN_CLASS',
    'version'    : '0.1',
    'description': 'this is an empty test which basically does nothing.'
}


# ------------------------------------------------------------------------------
#
class PLUGIN_CLASS(ru.PluginBase, metaclass=ru.Singleton):
    '''
    This class implements the (empty) default unittest plugin for radical.utils.
    '''

    _created = False  # singleton test


    # --------------------------------------------------------------------------
    #
<<<<<<< HEAD
    def __init__(self, descr):
=======
    def __init__(self, descr, *args, **kwargs):

        super(PLUGIN_CLASS, self).__init__(descr)
>>>>>>> 2c25283d

        if PLUGIN_CLASS._created:
            assert(False), 'singleton plugin created twice'

        PLUGIN_CLASS._created = True

        self._args   = args
        self._kwargs = kwargs


    # --------------------------------------------------------------------------
    #
    def run(self):

        return self._args


# ------------------------------------------------------------------------------
<|MERGE_RESOLUTION|>--- conflicted
+++ resolved
@@ -30,13 +30,9 @@
 
     # --------------------------------------------------------------------------
     #
-<<<<<<< HEAD
-    def __init__(self, descr):
-=======
     def __init__(self, descr, *args, **kwargs):
 
         super(PLUGIN_CLASS, self).__init__(descr)
->>>>>>> 2c25283d
 
         if PLUGIN_CLASS._created:
             assert(False), 'singleton plugin created twice'
