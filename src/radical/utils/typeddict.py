--- conflicted
+++ resolved
@@ -139,18 +139,6 @@
 
     # --------------------------------------------------------------------------
     #
-<<<<<<< HEAD
-    @property
-    def __class__(self):
-
-        # masquerade as dict for `isinstance` calls
-        return dict
-
-
-    # --------------------------------------------------------------------------
-    #
-=======
->>>>>>> 0e8599fd
     def update(self, other):
         '''
         Overload `dict.update()`: the call is used to ensure that sub-dicts are
@@ -306,29 +294,6 @@
 
     # --------------------------------------------------------------------------
     #
-<<<<<<< HEAD
-=======
-    @classmethod
-    def _to_dict_value(cls, v):
-        return v.as_dict() if isinstance(v, TypedDict) else cls.to_dict(v)
-
-    @classmethod
-    def to_dict(cls, src):
-        """
-        Iterate given object and apply `TypedDict.as_dict()` to all typed
-        values, and return the result (effectively a shallow copy).
-        """
-        if isinstance(src, dict):
-            tgt = {k: cls._to_dict_value(v) for k, v in src.items()}
-        elif isinstance(src, list):
-            tgt = [cls._to_dict_value(x) for x in src]
-        elif isinstance(src, tuple):
-            tgt = tuple([cls._to_dict_value(x) for x in src])
-        else:
-            tgt = src
-        return tgt
-
->>>>>>> 0e8599fd
     def as_dict(self):
         return as_dict(self._data)
 
@@ -514,7 +479,7 @@
     Iterate given object, apply `as_dict()` to all typed
     values, and return the result (effectively a shallow copy).
     '''
-    if isinstance(src, (dict, TypedDict)):
+    if isinstance(src, dict):
         tgt = {k: _as_dict_value(v) for k, v in src.items()}
     elif isinstance(src, list):
         tgt = [_as_dict_value(x) for x in src]
