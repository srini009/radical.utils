--- conflicted
+++ resolved
@@ -231,7 +231,6 @@
     # --------------------------------------------------------------------------
     #
     @classmethod
-<<<<<<< HEAD
     def _verify_int(cls, k, v, t, cast):
         if v is None: return
         if cast:
@@ -272,32 +271,7 @@
 
     @classmethod
     def _verify_bool(cls, k, v, t, cast):
-=======
-    def _verify_int(cls, k, v, t):
-        if v is None: return
-        try   : return int(v)
-        except: raise TypeError('%s: expected int type for %s (%s)'
-                               % (cls.__name__, k, type(v)))
-
-    @classmethod
-    def _verify_str(cls, k, v, t):
-        if v is None: return
-        try   : return str(v)
-        except: raise TypeError('%s: expected str type for %s (%s)'
-                               % (cls.__name__, k, type(v)))
-
-    @classmethod
-    def _verify_float(cls, k, v, t):
-        if v is None: return
-        try   : return float(v)
-        except: raise TypeError('%s: expected float type for %s (%s)'
-                               % (cls.__name__, k, type(v)))
-
-    @classmethod
-    def _verify_bool(cls, k, v, t):
->>>>>>> 7cb44589
-        if v is None: return
-        if v              in [True, False]       : return v
+        if v in [True, False]: return v
         if cast:
             if str(v).lower() in ['true', 'yes', '1']: return True
             if str(v).lower() in ['false', 'no', '0']: return False
@@ -310,7 +284,6 @@
                            % (k, t, type(v)))
 
     @classmethod
-<<<<<<< HEAD
     def _verify_tuple(cls, k, v, t, cast):
         if v is None: return
         if cast:
@@ -350,28 +323,6 @@
                 return v
             raise TypeError('attribute type error for %s: expected %s, got %s'
                            % (k, t, type(v)))
-=======
-    def _verify_tuple(cls, k, v, t):
-        if v is None: return
-        v = as_tuple(v)
-        return tuple([cls._verify_kvt(k + ' tuple element', _v, t[0])
-                      for _v in v])
-
-    @classmethod
-    def _verify_list(cls, k, v, t):
-        if v is None: return
-        v = as_list(v)
-        return [cls._verify_kvt(k + ' list element', _v, t[0]) for _v in v]
-
-    @classmethod
-    def _verify_dict(cls, k, v, t):
-        if v is None: return
-        t_k = list(t.keys())[0]
-        t_v = list(t.values())[0]
-        return {cls._verify_kvt(_k, _k, t_k) :
-                cls._verify_kvt(_k, _v, t_v)
-                    for _k, _v in v.items()}
->>>>>>> 7cb44589
 
     _verifiers = {
             int  : _verify_int.__func__,
