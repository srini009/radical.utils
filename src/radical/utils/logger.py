

__copyright__ = "Copyright 2013-2014, http://radical.rutgers.edu"
__license__   = "MIT"


# ------------------------------------------------------------------------------
#
"""
Using the RU logging module can lead to deadlocks when used in multiprocess and
multithreaded environments.  This is due to the native python logging library
not being thread save.  See [1] for a Python bug report on the topic from 2009.
As of 2016, a patch is apparently submitted, but not yet accepted, for Python
3.5.  So we have to solve the problem on our own.

The fix is encoded in the 'after_fork()' method.  That method *must* be called
immediately after a process fork.  A fork will carry over all locks from the
parent process -- but it will not carry over any threads.  That means that, if
a fork happens while a thread owns the lock, the child process will start with
a locked lock -- but since there are no threads, there is actually nobody who
can unlock the lock, thus badaboom.

Since after the fork we *know* the logging locks should be unset (after all, we
are not in a logging call right now, are we?), we pre-emtively unlock them here.
But, to do so we need to know what locks exist in the first place.  For that
purpose, we create a process-singleton of all the loggers we hand out via
'get_logger()'.

Logging locks are 'threading.RLock' instances.  As such they can be locked
multiple times (from within the same thread), and we have to unlock them that
many times.  We use a shortcut, and create a new, unlocked lock.
"""


# ------------------------------------------------------------------------------
#
import os
import sys
import threading
import colorama
import logging

from   .atfork    import atfork
from   .misc      import get_env_ns       as ru_get_env_ns
from   .debug     import import_module    as ru_import_module
from   .config    import DefaultConfig
from   .singleton import Singleton


CRITICAL = logging.CRITICAL
ERROR    = logging.ERROR
WARNING  = logging.WARNING
WARN     = logging.WARNING
INFO     = logging.INFO
DEBUG    = logging.DEBUG
OFF      = -1


# ------------------------------------------------------------------------------
#
class _LoggerRegistry(object, metaclass=Singleton):

    from .singleton import Singleton

    def __init__(self):
        self._registry = list()

    def add(self, logger):
        self._registry.append(logger)

    def release_all(self):
        for logger in self._registry:
            while logger:
                for handler in logger.handlers:
                    handler.lock = threading.RLock()
                  # handler.reset()
                logger = logger.parent

    def close_all(self):

        for logger in self._registry:
            while logger:
                for handler in logger.handlers:
                    handler.close()
                    logger.removeHandler(handler)
                logger = logger.parent
        self._registry = list()


# ------------------------------------------------------------------------------
#
_logger_registry = _LoggerRegistry()


# ------------------------------------------------------------------------------
def _after_fork():

    _logger_registry.release_all()
    logging._lock = threading.RLock()         # pylint: disable=protected-access


# ------------------------------------------------------------------------------
#
def _atfork_prepare():
    pass


# ------------------------------------------------------------------------------
#
def _atfork_parent():
    pass


# ------------------------------------------------------------------------------
#
def _atfork_child():
    _after_fork()


# ------------------------------------------------------------------------------
#
atfork(_atfork_prepare, _atfork_parent, _atfork_child)


# ------------------------------------------------------------------------------
#
class ColorStreamHandler(logging.StreamHandler):
    """
    A colorized output SteamHandler
    """

    # --------------------------------------------------------------------------
    #
    def __init__(self, target):

        logging.StreamHandler.__init__(self, target)
        self._tty    = self.stream.isatty()
        self._term   = getattr(self, 'terminator', '\n')
        self.colours = {'DEBUG'    : colorama.Fore.CYAN,
                        'INFO'     : colorama.Fore.GREEN,
                        'WARN'     : colorama.Fore.YELLOW,
                        'WARNING'  : colorama.Fore.YELLOW,
                        'ERROR'    : colorama.Fore.RED,
                        'CRITICAL' : colorama.Back.RED + colorama.Fore.WHITE,
                        'RESET'    : colorama.Style.RESET_ALL + self._term
                       }


    # --------------------------------------------------------------------------
    #
    def emit(self, record):

        # only write in color when using a tty
        if self._tty:
            self.stream.write('%s%s%s' % (self.colours[record.levelname],
                                          self.format(record),
                                          self.colours['RESET']))
        else:
            self.stream.write(self.format(record) + self._term)
        self.stream.flush()


# ------------------------------------------------------------------------------
#
class FSHandler(logging.FileHandler):

    def __init__(self, target):

        try:
            os.makedirs(os.path.abspath(os.path.dirname(target)))
        except:
            pass  # exists

        logging.FileHandler.__init__(self, target)


# ------------------------------------------------------------------------------
#
class Logger(object):

    # --------------------------------------------------------------------------
    #
    def __init__(self, name, ns=None, path=None, targets=None, level=None,
                 verbose=False):

        ru_def = DefaultConfig()

        """
        Get a logging handle.

        `name`    is used to identify log entries on this handle.
        `ns`      is used as environment name space to check for the log level
        `targets` is a comma separated list (or Python list) of specifiers,
                  where specifiers are:

                    `0`      : /dev/null
                    `null`   : /dev/null
                    `-`      : stdout
                    `1`      : stdout
                    `stdout` : stdout
                    `=`      : stderr
                    `2`      : stderr
                    `stderr` : stderr
                    `.`      : logfile named ./<name>.log
                    <string> : logfile named <string>

        `path`    file system location to write logfiles to (created as needed)
        `level`   log level (DEBUG, INFO, WARNING, ERROR, CRITICAL, OFF)

        If `ns` is, for example, set to `radical.utils`, then the following
        environment variables are evaluated:

            RADICAL_UTILS_LOG_LVL
            RADICAL_LOG_LVL

            RADICAL_UTILS_LOG_TGT
            RADICAL_LOG_TGT

        The first found variable of each pair is then used for the respective
        settings.
        """

        self._logger = logging.getLogger(name)
        self._logger.propagate = False   # let messages not trickle upward
        self._logger.name      = name

        # otherwise configure this logger
        if not path:
            path = ru_def['log_dir']

        if not ns:
            ns = name

        if not targets:
            targets = ru_get_env_ns('log_tgt', ns)
            if not targets:
                targets = ru_def['log_tgt']

        if isinstance(targets, str):
            targets = targets.split(',')

        if not isinstance(targets, list):
            targets = [targets]

        if not level:
            level = ru_get_env_ns('log_lvl', ns)

        if not level:
            # backward compatibility
            level = ru_get_env_ns('verbose', ns)

        if not level:
            level = ru_def['log_lvl']

        if level in [OFF, 'OFF']:
            targets = ['null']

<<<<<<< HEAD
        if isinstance(level, int):
            self._debug_level = max(0, level - 10)
=======
        try:
            level = int(level)
        except:
            pass

        if isinstance(level, int):
            if level < 10:
                self._debug_level = 10 - level
                level = 'DEBUG'
>>>>>>> 87023cf8

        elif level.upper().startswith('DEBUG_'):
            self._debug_level = int(level.split('_', 1)[1])
            level = 'DEBUG'

        else:
            self._debug_level = 0


        # translate numeric levels into upper case symbolic ones
        levels  = {'50' : 'CRITICAL',
                   '40' : 'ERROR',
                   '30' : 'WARNING',
                   '20' : 'INFO',
                   '10' : 'DEBUG',
                    '0' :  ru_def['log_lvl'],
                   '-1' : 'OFF'}


        level   = levels.get(str(level), str(level)).upper()
        warning = None
        if level not in list(levels.values()):
            warning = "invalid loglevel '%s', use '%s'" \
                                      % (level, ru_def['log_lvl'])
            level   = ru_def['log_lvl']

        formatter = logging.Formatter('%(created).3f : '
                                      '%(name)-20s : '
                                      '%(process)-5d : '
                                      '%(thread)-5d : '
                                      '%(levelname)-8s : '
                                      '%(message)s')

      # print('=== %-30s -> %-10s %d' % (name, level, self._debug_level))

        # add a handler for each targets (using the same format)
        if not self._logger.handlers:
            p = path
            n = name
            for t in targets:
                if   t in ['0', 'null']       : h = logging.NullHandler()
                elif t in ['-', '1', 'stdout']: h = ColorStreamHandler(sys.stdout)
                elif t in ['=', '2', 'stderr']: h = ColorStreamHandler(sys.stderr)
                elif t in ['.']               : h = FSHandler("%s/%s.log" % (p, n))
                elif t.startswith('/')        : h = FSHandler(t)
                else                          : h = FSHandler("%s/%s"     % (p, t))

                h.setFormatter(formatter)
                h.name = self._logger.name
                self._logger.addHandler(h)

            if level != 'OFF':
                self._logger.setLevel(level)

            if warning:
                self._logger.warning(warning)

        # if `name` points to module, try to log its version info
        if verbose:
            try:
                self._logger.info("%-20s version: %s", 'python.interpreter',
                                  ' '.join(sys.version.split()))

                mod = ru_import_module(name)
                if hasattr(mod, 'version_detail'):
                    self._logger.info("%-20s version: %s",
                                      name, getattr(mod, 'version_detail'))

                elif hasattr(mod, 'version'):
                    self._logger.info("%-20s version: %s",
                                      name, getattr(mod, 'version'))
            except:
                pass

            # also log pid and tid
            try:
                self._logger.info("%-20s pid/tid: %s/%s", '', os.getpid(),
                            threading.current_thread().name)
            except:
                pass

        # keep the handle a round, for cleaning up on fork
        _logger_registry.add(self._logger)

        # store properties
        self._name    = name
        self._ns      = ns
        self._path    = path
        self._level   = level
        self._targets = targets

        # backward compatibility
        self._logger.warn = self._logger.warning


    # --------------------------------------------------------------------------
    #
    @property
    def name(self):
        return self._name

    @property
    def ns(self):
        return self._ns

    @property
    def path(self):
        return self._path

    @property
    def level(self):
        return self._level

    @property
    def targets(self):
        return self._targets


    # --------------------------------------------------------------------------
    #
    # treat `self.debug_1()`, `self.debug_2()` etc. the same as `self.debug()`
    # if the respective `debug_level` is set, and ignore otherwise.  All other
    # unknown method calls are forwarded to the nativ logger instance.  This is
    # basically inheritance, but since the logger class has no constructor, we
    # do it this way.
    #
    def __getattr__(self, name):

        if name.startswith('debug_'):
            level = int(name.split('_', 1)[1])
            if level > self._debug_level:
                return self._ignore
            else:
                return self.debug
        else:
            return getattr(self._logger, name)


    # --------------------------------------------------------------------------
    #
    def _ignore(self, *args, **kwargs):
        pass


    # --------------------------------------------------------------------------
    #
    # Add a close method to make sure we can close file handles etc.  This also
    # closes handles on all parent loggers (if those exist).
    #
    def close(self):

        logger = self._logger
        while logger:
            for handler in logger.handlers:
                handler.close()
                logger.removeHandler(handler)
            logger = logger.parent


# ------------------------------------------------------------------------------
<|MERGE_RESOLUTION|>--- conflicted
+++ resolved
@@ -255,10 +255,6 @@
         if level in [OFF, 'OFF']:
             targets = ['null']
 
-<<<<<<< HEAD
-        if isinstance(level, int):
-            self._debug_level = max(0, level - 10)
-=======
         try:
             level = int(level)
         except:
@@ -268,7 +264,6 @@
             if level < 10:
                 self._debug_level = 10 - level
                 level = 'DEBUG'
->>>>>>> 87023cf8
 
         elif level.upper().startswith('DEBUG_'):
             self._debug_level = int(level.split('_', 1)[1])
