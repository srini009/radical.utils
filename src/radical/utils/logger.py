--- conflicted
+++ resolved
@@ -40,20 +40,11 @@
 import colorama
 import logging
 
-<<<<<<< HEAD
-
-from   .atfork    import *
-=======
 from   .atfork    import atfork
->>>>>>> 989abe6b
 from   .misc      import get_env_ns       as ru_get_env_ns
 from   .misc      import import_module    as ru_import_module
 from   .config    import DefaultConfig
 from   .singleton import Singleton
-<<<<<<< HEAD
-
-=======
->>>>>>> 989abe6b
 
 
 CRITICAL = logging.CRITICAL
