--- conflicted
+++ resolved
@@ -168,21 +168,6 @@
 
 
 # ------------------------------------------------------------------------------
-<<<<<<< HEAD
-# backward compatibility (`header` is discarded)
-# pylint: disable=unused-argument
-def get_logger(name, target=None, level=None, path=None, header=True):
-
-    logger = Logger(name=name, targets=target, path=path, level=level)
-    logger.warn('ru.get_logger() is deprecated, use ru.Logger()')
-
-    return logger
-# pylint: enable=unused-argument
-
-
-# ------------------------------------------------------------------------------
-=======
->>>>>>> 0b489bd5
 #
 class Logger(object):
 
