

__copyright__ = "Copyright 2013-2014, http://radical.rutgers.edu"
__license__   = "MIT"


# ------------------------------------------------------------------------------
#
"""
Using the RU logging module can lead to deadlocks when used in multiprocess and
multithreaded environments.  This is due to the native python logging library
not being thread save.  See [1] for a Python bug report on the topic from 2009.
As of 2016, a patch is apparently submitted, but not yet accepted, for Python
3.5.  So we have to solve the problem on our own.

The fix is encoded in the 'after_fork()' method.  That method *must* be called
immediately after a process fork.  A fork will carry over all locks from the
parent process -- but it will not carry over any threads.  That means that, if
a fork happens while a thread owns the lock, the child process will start with
a locked lock -- but since there are no threads, there is actually nobody who
can unlock the lock, thus badaboom.

Since after the fork we *know* the logging locks should be unset (after all, we
are not in a logging call right now, are we?), we pre-emtively unlock them here.
But, to do so we need to know what locks exist in the first place.  For that
purpose, we create a process-singleton of all the loggers we hand out via
'get_logger()'.

Logging locks are 'threading.RLock' instances.  As such they can be locked
multiple times (from within the same thread), and we have to unlock them that
many times.  We use a shortcut, and create a new, unlocked lock.
"""


# ------------------------------------------------------------------------------
#
import os
import sys
import threading
import colorama
import logging

<<<<<<< HEAD
from   .atfork    import atfork
from   .misc      import get_env_ns       as ru_get_env_ns
from   .misc      import import_module    as ru_import_module
from   .config    import DefaultConfig
from   .singleton import Singleton
=======

from   .atfork  import atfork
from   .misc    import get_env_ns       as ru_get_env_ns
from   .misc    import import_module    as ru_import_module
from   .config  import DefaultConfig

>>>>>>> cc132a61


CRITICAL = logging.CRITICAL
ERROR    = logging.ERROR
WARNING  = logging.WARNING
WARN     = logging.WARNING
INFO     = logging.INFO
DEBUG    = logging.DEBUG
OFF      = -1


# ------------------------------------------------------------------------------
#
class _LoggerRegistry(object, metaclass=Singleton):

    from .singleton import Singleton

    def __init__(self):
        self._registry = list()

    def add(self, logger):
        self._registry.append(logger)

    def release_all(self):
        for logger in self._registry:
            while logger:
                for handler in logger.handlers:
                    handler.lock = threading.RLock()
                  # handler.reset()
                logger = logger.parent

    def close_all(self):
        for logger in self._registry:
            while logger:
                for handler in logger.handlers:
                    handler.close()
                    logger.removeHandler(handler)
                logger = logger.parent
        self._registry = list()


# ------------------------------------------------------------------------------
#
_logger_registry = _LoggerRegistry()


# ------------------------------------------------------------------------------
def _after_fork():

    _logger_registry.release_all()
<<<<<<< HEAD
    logging._lock = threading.RLock()                    # pylint: disable=W0212
=======
    logging._lock = threading.RLock()         # pylint: disable=protected-access
>>>>>>> cc132a61


# ------------------------------------------------------------------------------
#
def _atfork_prepare():
    pass


# ------------------------------------------------------------------------------
#
def _atfork_parent():
    pass


# ------------------------------------------------------------------------------
#
def _atfork_child():
    _after_fork()


# ------------------------------------------------------------------------------
#
atfork(_atfork_prepare, _atfork_parent, _atfork_child)


# ------------------------------------------------------------------------------
#
class ColorStreamHandler(logging.StreamHandler):
    """
    A colorized output SteamHandler
    """

    # --------------------------------------------------------------------------
    #
    def __init__(self, target):

        logging.StreamHandler.__init__(self, target)
        self._tty    = self.stream.isatty()
        self._term   = getattr(self, 'terminator', '\n')
        self.colours = {'DEBUG'    : colorama.Fore.CYAN,
                        'INFO'     : colorama.Fore.GREEN,
                        'WARN'     : colorama.Fore.YELLOW,
                        'WARNING'  : colorama.Fore.YELLOW,
                        'ERROR'    : colorama.Fore.RED,
                        'CRITICAL' : colorama.Back.RED + colorama.Fore.WHITE,
                        'RESET'    : colorama.Style.RESET_ALL + self._term
                       }


    # --------------------------------------------------------------------------
    #
    def emit(self, record):

        # only write in color when using a tty
        if self._tty:
            self.stream.write('%s%s%s' % (self.colours[record.levelname],
                                          self.format(record),
                                          self.colours['RESET']))
        else:
            self.stream.write(self.format(record) + self._term)


# ------------------------------------------------------------------------------
#
class FSHandler(logging.FileHandler):

    def __init__(self, target):

        try:
            os.makedirs(os.path.abspath(os.path.dirname(target)))
        except:
            pass  # exists

        logging.FileHandler.__init__(self, target)


# ------------------------------------------------------------------------------
#
class Logger(object):

    def __init__(self, name, ns=None, path=None, targets=None, level=None,
                 verbose=False):

        ru_def = DefaultConfig()

        """
        Get a logging handle.

        `name`    is used to identify log entries on this handle.
        `ns`      is used as environment name space to check for the log level
        `targets` is a comma separated list (or Python list) of specifiers,
                  where specifiers are:

                    `0`      : /dev/null
                    `null`   : /dev/null
                    `-`      : stdout
                    `1`      : stdout
                    `stdout` : stdout
                    `=`      : stderr
                    `2`      : stderr
                    `stderr` : stderr
                    `.`      : logfile named ./<name>.log
                    <string> : logfile named <string>

        `path`    file system location to write logfiles to (created as needed)
        `level`   log level (DEBUG, INFO, WARNING, ERROR, CRITICAL, OFF)

        If `ns` is, for example, set to `radical.utils`, then the following
        environment variables are evaluated:

            RADICAL_UTILS_LOG_LVL
            RADICAL_LOG_LVL

            RADICAL_UTILS_LOG_TGT
            RADICAL_LOG_TGT

        The first found variable of each pair is then used for the respective
        settings.
        """

        self._logger = logging.getLogger(name)
        self._logger.propagate = False   # let messages not trickle upward
        self._logger.name      = name

        if self._logger.handlers:
            return

        # otherwise configure this logger
        if not path:
            path = ru_def['log_dir']

        if not ns:
            ns = name

        if not targets:
            targets = ru_get_env_ns('log_tgt', ns)
            if not targets:
                targets = ru_def['log_tgt']

        if isinstance(targets, str):
            targets = targets.split(',')

        if not isinstance(targets, list):
            targets = [targets]

        if not level:
            level = ru_get_env_ns('log_lvl', ns)
        if not level:
            # backward compatibility
            level = ru_get_env_ns('verbose', ns)
        if not level:
            level = ru_def['log_lvl']

        if level in [OFF, 'OFF']:
            targets = ['null']

        # translate numeric levels into upper case symbolic ones
        levels  = {'50' : 'CRITICAL',
                   '40' : 'ERROR',
                   '30' : 'WARNING',
                   '20' : 'INFO',
                   '10' : 'DEBUG',
                    '0' :  ru_def['log_lvl'],
                   '-1' : 'OFF'}
        level   = levels.get(str(level), str(level)).upper()
        warning = None
        if level not in list(levels.values()):
            warning = "invalid loglevel '%s', use '%s'" \
                                      % (level, ru_def['log_lvl'])
            level   = ru_def['log_lvl']

        formatter = logging.Formatter('%(asctime)s: '
                                      '%(name)-20s: '
                                      '%(processName)-32s: '
                                      '%(threadName)-15s: '
                                      '%(levelname)-8s: '
                                      '%(message)s')

        # add a handler for each targets (using the same format)
        p = path
        n = name
        for t in targets:
            if   t in ['0', 'null']       : h = logging.NullHandler()
            elif t in ['-', '1', 'stdout']: h = ColorStreamHandler(sys.stdout)
            elif t in ['=', '2', 'stderr']: h = ColorStreamHandler(sys.stderr)
            elif t in ['.']               : h = FSHandler("%s/%s.log" % (p, n))
            elif t.startswith('/')        : h = FSHandler(t)
            else                          : h = FSHandler("%s/%s"     % (p, t))

            h.setFormatter(formatter)
            h.name = self._logger.name
            self._logger.addHandler(h)

        if level != 'OFF':
            self._logger.setLevel(level)

        if warning:
            self._logger.warning(warning)

        # if `name` points to module, try to log its version info
        if verbose:
            try:
                self._logger.info("%-20s version: %s", 'python.interpreter',
                                  ' '.join(sys.version.split()))

                mod = ru_import_module(name)
                if hasattr(mod, 'version_detail'):
                    self._logger.info("%-20s version: %s",
                                      name, getattr(mod, 'version_detail'))

                elif hasattr(mod, 'version'):
                    self._logger.info("%-20s version: %s",
                                      name, getattr(mod, 'version'))
            except:
                pass

            # also log pid and tid
            try:
                self._logger.info("%-20s pid/tid: %s/%s", '', os.getpid(),
                            threading.current_thread().name)
            except:
                pass

        # keep the handle a round, for cleaning up on fork
        _logger_registry.add(self._logger)

        # store properties
        self._name    = name
        self._ns      = ns
        self._path    = path
        self._level   = level
        self._targets = targets

        # backward compatibility
        self._logger.warn = self._logger.warning


    # --------------------------------------------------------------------------
    #
    @property
    def name(self):
        return self._name

    @property
    def ns(self):
        return self._ns

    @property
    def path(self):
        return self._path

    @property
    def level(self):
        return self._level

    @property
    def targets(self):
        return self._targets


    # --------------------------------------------------------------------------
    # Add a close method to make sure we can close file handles etc.  This also
    # closes handles on all parent loggers (if those exist).
    def close(self):

        logger = self._logger
        while logger:
            for handler in logger.handlers:
                handler.close()
                logger.removeHandler(handler)
            logger = logger.parent


    # --------------------------------------------------------------------------
    # all othe method calls are forwarded to the nativ logger instance.  This is
    # basically inheritance, but since the logger class has no c onstructor, we
    # do it this way.
    def __getattr__(self, attr):

        return getattr(self._logger, attr)


# ------------------------------------------------------------------------------
<|MERGE_RESOLUTION|>--- conflicted
+++ resolved
@@ -40,20 +40,11 @@
 import colorama
 import logging
 
-<<<<<<< HEAD
 from   .atfork    import atfork
 from   .misc      import get_env_ns       as ru_get_env_ns
 from   .misc      import import_module    as ru_import_module
 from   .config    import DefaultConfig
 from   .singleton import Singleton
-=======
-
-from   .atfork  import atfork
-from   .misc    import get_env_ns       as ru_get_env_ns
-from   .misc    import import_module    as ru_import_module
-from   .config  import DefaultConfig
-
->>>>>>> cc132a61
 
 
 CRITICAL = logging.CRITICAL
@@ -104,11 +95,7 @@
 def _after_fork():
 
     _logger_registry.release_all()
-<<<<<<< HEAD
-    logging._lock = threading.RLock()                    # pylint: disable=W0212
-=======
     logging._lock = threading.RLock()         # pylint: disable=protected-access
->>>>>>> cc132a61
 
 
 # ------------------------------------------------------------------------------
