language: python
<<<<<<< HEAD
python: "3.5"

branches:
  - master
  - devel
=======
sudo: disabled
>>>>>>> 8d89f0f3

os:
  - linux

<<<<<<< HEAD

env:
  global:
    - CODECOV_TOKEN="18d4cc7a-d35c-44ec-9684-e6f2ec7702fc"
    - LOG=`git log -n 1 | grep Merge`
    - OLD=`echo $LOG | cut -d ' ' -f2`
    - NEW=`echo $LOG | cut -d ' ' -f3`
    - DIFF=`git diff --name-only --diff-filter=b $OLD...$NEW`
    - DIFF=$(echo $DIFF | grep -o -e '\b[^ ]*.py\b')
    - CMD_PYTEST="coverage run -m pytest -vvv tests/"
    - CMD_FLAKE8="if ! test -z \"$DIFF\"; then flake8 --config=.flake8 $DIFF;else echo 'Nothing to pep8'; fi"
    - CMD_PYLINT="if ! test -z \"$DIFF\"; then pylint $DIFF;else echo 'Nothing to lint';fi"
    - COVERAGE=false
  matrix:
    - MAIN_CMD=$CMD_PYTEST COVERAGE=true
    - MAIN_CMD=$CMD_FLAKE8
    - MAIN_CMD=$CMD_PYLINT  
  
  
# command to install dependencies
install:
  - pip install . -vvv
=======
os:
  - linux

git:
  depth: 1

env:
  global:
    - LOG=`git log -n 1 | grep Merge`
    - OLD=`echo $LOG | cut -d ' ' -f2`
    - NEW=`echo $LOG | cut -d ' ' -f3`
    - DIFF=`git diff --name-only --diff-filter=b $OLD...$NEW`
    - DIFF=$(echo $DIFF | grep -o -e '\b[^ ]*.py\b')
    - LOC=/home/travis/virtualenv/python2.7  # Location where VE is created on travis
    - CMD_PYTEST="coverage run -m pytest -vvv tests/"
    - CMD_FLAKE8="if ! test -z \"$DIFF\"; then flake8 --config=.flake8 $DIFF;else echo 'Nothing to pep8'; fi"
    - CMD_PYLINT="if ! test -z \"$DIFF\"; then pylint $DIFF;else echo 'Nothing to lint';fi"
    - CMD_FLAKE8_TESTS="flake8 --config=.flake8 tests/"
    - CMD_PYLINT_TESTS="pylint tests/"
    - COVERAGE=false
    - CODECOV_TOKEN="18d4cc7a-d35c-44ec-9684-e6f2ec7702fc"
  matrix:
    - MAIN_CMD=$CMD_PYTEST COVERAGE=true
    - MAIN_CMD=$CMD_FLAKE8
    - MAIN_CMD=$CMD_PYLINT
    - MAIN_CMD=$CMD_FLAKE8_TESTS
    - MAIN_CMD=$CMD_PYLINT_TESTS

before_install:
  - uname -a
  - ulimit -a
  - python -V

# command to install dependencies
install:
  - pip install .
>>>>>>> 8d89f0f3
  - pip install coverage
  - pip install flake8
  - pip install pylint
  - pip install codecov
<<<<<<< HEAD

before_script:
  - LOC=/home/travis/virtualenv/python3.5  # Location where VE is created on travis
 # - sed -i 's|VENV|'"$LOC"'|g' .coveragerc  # Update source in coveragerc
 # - cat .coveragerc

script:
  - echo $MAIN_CMD
  - eval $MAIN_CMD

=======


script:
  - echo $MAIN_CMD
  - eval $MAIN_CMD

>>>>>>> 8d89f0f3
after_success:
  - |
    if [[ $COVERAGE == 'true' ]]; then \
      coverage combine; \
      coverage xml; \
      coverage report; \
      curl -s https://codecov.io/bash | bash
<<<<<<< HEAD
    fi
=======
    fi
notifications:
  email:
    recipients: andre@merzky.net
    on_success: change
    on_failure: always
>>>>>>> 8d89f0f3
<|MERGE_RESOLUTION|>--- conflicted
+++ resolved
@@ -1,18 +1,16 @@
 language: python
-<<<<<<< HEAD
 python: "3.5"
+sudo: disabled
 
 branches:
   - master
   - devel
-=======
-sudo: disabled
->>>>>>> 8d89f0f3
 
 os:
   - linux
 
-<<<<<<< HEAD
+git:
+  depth: 1
 
 env:
   global:
@@ -25,38 +23,9 @@
     - CMD_PYTEST="coverage run -m pytest -vvv tests/"
     - CMD_FLAKE8="if ! test -z \"$DIFF\"; then flake8 --config=.flake8 $DIFF;else echo 'Nothing to pep8'; fi"
     - CMD_PYLINT="if ! test -z \"$DIFF\"; then pylint $DIFF;else echo 'Nothing to lint';fi"
-    - COVERAGE=false
-  matrix:
-    - MAIN_CMD=$CMD_PYTEST COVERAGE=true
-    - MAIN_CMD=$CMD_FLAKE8
-    - MAIN_CMD=$CMD_PYLINT  
-  
-  
-# command to install dependencies
-install:
-  - pip install . -vvv
-=======
-os:
-  - linux
-
-git:
-  depth: 1
-
-env:
-  global:
-    - LOG=`git log -n 1 | grep Merge`
-    - OLD=`echo $LOG | cut -d ' ' -f2`
-    - NEW=`echo $LOG | cut -d ' ' -f3`
-    - DIFF=`git diff --name-only --diff-filter=b $OLD...$NEW`
-    - DIFF=$(echo $DIFF | grep -o -e '\b[^ ]*.py\b')
-    - LOC=/home/travis/virtualenv/python2.7  # Location where VE is created on travis
-    - CMD_PYTEST="coverage run -m pytest -vvv tests/"
-    - CMD_FLAKE8="if ! test -z \"$DIFF\"; then flake8 --config=.flake8 $DIFF;else echo 'Nothing to pep8'; fi"
-    - CMD_PYLINT="if ! test -z \"$DIFF\"; then pylint $DIFF;else echo 'Nothing to lint';fi"
     - CMD_FLAKE8_TESTS="flake8 --config=.flake8 tests/"
     - CMD_PYLINT_TESTS="pylint tests/"
     - COVERAGE=false
-    - CODECOV_TOKEN="18d4cc7a-d35c-44ec-9684-e6f2ec7702fc"
   matrix:
     - MAIN_CMD=$CMD_PYTEST COVERAGE=true
     - MAIN_CMD=$CMD_FLAKE8
@@ -70,14 +39,13 @@
   - python -V
 
 # command to install dependencies
+# command to install dependencies
 install:
   - pip install .
->>>>>>> 8d89f0f3
   - pip install coverage
   - pip install flake8
   - pip install pylint
   - pip install codecov
-<<<<<<< HEAD
 
 before_script:
   - LOC=/home/travis/virtualenv/python3.5  # Location where VE is created on travis
@@ -88,14 +56,6 @@
   - echo $MAIN_CMD
   - eval $MAIN_CMD
 
-=======
-
-
-script:
-  - echo $MAIN_CMD
-  - eval $MAIN_CMD
-
->>>>>>> 8d89f0f3
 after_success:
   - |
     if [[ $COVERAGE == 'true' ]]; then \
@@ -103,13 +63,10 @@
       coverage xml; \
       coverage report; \
       curl -s https://codecov.io/bash | bash
-<<<<<<< HEAD
     fi
-=======
-    fi
+
 notifications:
   email:
     recipients: andre@merzky.net
     on_success: change
     on_failure: always
->>>>>>> 8d89f0f3
