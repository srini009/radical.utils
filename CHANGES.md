
  - For a list of bug fixes, see
    https://github.com/radical-cybertools/radical.utils/ \
            issues?q=is%3Aissue+is%3Aclosed+sort%3Aupdated-desc
  - For a list of open issues and known problems, see
    https://github.com/radical-cybertools/radical.utils/ \
            issues?q=is%3Aissue+is%3Aopen+

<<<<<<< HEAD

1.0.0  Release                                                        2019-12-24
--------------------------------------------------------------------------------

  - convert to Python3
  - *drop* support for RU processes and threads
  - improve thread lock debugging
  - add a `mktar` method
  - add daemonization API
  - add heartbeat management API
  - move ZMQ support from RP to RU
  - implement a lazy_bisect algorithm
  - implement generic code importer (for RX alg extraction)
  - implement progress bar for reporter
  - testing, flaking, linting and travis improvements
=======
0.90.3 Hotfix                                                         2019-09-06
--------------------------------------------------------------------------------

  - string byteification


0.90.2 Hotfix                                                         2019-09-06
--------------------------------------------------------------------------------

  - fix radical-stack inspection


0.90.1 Alpha-release                                                  2019-08-25
--------------------------------------------------------------------------------

  - Move to Python-3
>>>>>>> 68e01775


0.72.0 Release                                                        2019-09-11
--------------------------------------------------------------------------------

  - change lockfile API to sync mt.Lock
  - add lockfile support
  - add sh json parser for bootstrappers
  - fix ns guessing, radical.base
  - make sure that heartbeat termination is logged
  - move rec_makedir from rp
  - fix #171
  - resilience against incomplete prof eevents
  - return default local IP if host is not connected
  - gtod deployment fix

      
0.70.1 Hotfix                                                         2019-08-19
--------------------------------------------------------------------------------

  - fix logger namespace default


0.70.0 Release                                                        2019-07-07
--------------------------------------------------------------------------------

  - extend `expand_env` to dicts and sequences
  - simplify radical-stack inspection


0.62.0 Hotfix                                                         2019-06-08
--------------------------------------------------------------------------------

  - improve radical stack inspection


0.60.2 Hotfix                                                         2019-05-28
--------------------------------------------------------------------------------

  - delay env expansion for configs


0.60.1 Hotfix                                                         2019-04-12
--------------------------------------------------------------------------------

  - fallback to `time.time()` on failing `gtod` compile


0.60.0 Release                                                        2019-04-10
--------------------------------------------------------------------------------

  - fir network interface blacklisting
  - add pep8 and pylint configs
  - add expand_env
  - fix ReString class
  - add heartbeat class
  - add shell level proc watcher
  - add stdio redirect for background callouts
  - add zmq support, backported from v2
  - add gtod support
  - dict mixin cleanup
  - clean out stale code
  - consolidate configuration system across RCT stack
  - fix config error handling and test
  - fix config getter
  - fix env expansion, apply in config patrser
  - fix path interpretation
  - fix state event duplicaation
  - fix setup and test suite
  - improve scheduler viz
  - increase timing precision in profiler
  - impove shell process mgmt
  - more resilient mod loading
  - move configuration tooling to util layer
  - remove some debug prints
  - switch to pytest
  - use dict mixin for config


0.50.3 Release                                                        2018-12-19
--------------------------------------------------------------------------------

  - fix msg evaluation in process watcher (#149)
  - update setup.py (#146)
  - a bitarray based scheduler
  - use config files for bitarray scheduler configuration
  - add install info for macos
  - adding git-error in version check (#145)
  - fix div-by-zero on fast runs
  - handle `None` messages in watcher (#141)


0.50.2 Release                                                        2018-08-20
--------------------------------------------------------------------------------

  - fix profile cleanup to work w/o state models


0.50.1 Release                                                        2018-07-03
--------------------------------------------------------------------------------

  - fix relocation ID state storage
  - fix issue RS-661
  - support dynamic code snippet injection
  - avoid mkdir race
  - expand exe excution logic from RP
  - fix array test
  - uniform env getter for radical namespace


0.47.5 Release                                                        2018-06-02
--------------------------------------------------------------------------------

  - fix and cleanup log, prof and rep settings


0.47.4 Release                                                        2018-03-27
--------------------------------------------------------------------------------

  - fix RA issue #65


0.47.3 Release                                                        2018-03-20
--------------------------------------------------------------------------------

  - more thorough approach to relocate ID state storage (#131)
  - travis badge


0.47.2 Release                                                        2018-02-28
--------------------------------------------------------------------------------

  - relocate ID state storage (#131)


0.47.1 Release                                                        2018-02-21
--------------------------------------------------------------------------------

  - introduce name spaces for the ID generator
  - iterate on some of the debug methods


0.46.2 Release                                                        2017-11-19
--------------------------------------------------------------------------------

  - backport of profile handle checks
  - add tid arg to prof
  - add support for legacy profiles
  - clean profile handle check
  - add shell callout helper
  - function stack recognizes anaconda virtual envs
  - reduce profile buffering
  - fixes issue #120
  - add comments on profil format
  - fix #RA-52
  - relax time limits on process / thread creation
  - radical-stack-clone supports Conda Envs Now!! :)
  - add -p to specify python executable to stack-clone
  - add a `get_size()` debug method
  - cooperative process termination
  - make ID generator behave under docker
  - move gettid to where it belongs
  - add close() method to logger
  - expand poller lock scope
  - remove some debug prints
  - support changes in RA
  - improve runtime behavior of concurrency calculation


0.46.2 Release                                                        2017-08-23
--------------------------------------------------------------------------------

  - hotfix for RP #1415


0.46.1 Release                                                        2017-08-23
--------------------------------------------------------------------------------

  - hotfix for RP #1415


Version 0.46 release                                                  2017-08-11
--------------------------------------------------------------------------------

  - Feature/managed process (#104)
  - Feature/poll (#106)
  - Fix/version strings (#107)
  - Revert "Feature/managed process" (#102)
  - add a managed process class
  - add close() method to logger
  - add some doc on raise_in_thread()
  - apply ru.Process syntax/semantics to ru.Thread
  - be friendly to MacOS
  - clean out and comment on utils thread wrapper
  - cleanup on ru Process class, tests
  - fix logging, leave parent termination alone
  - fix process termination test case
  - fix raise_on messaging and eval; work on cancellation (#101)
  - fix thread locality, logging
  - fuck python
  - get stack info and clone in sync
  - improve error reporting on child processes
  - iterate and complete documentation;
  - iteration on reliable process management
  - make a sanity check non-fatal
  - make sure that thread local data are accessible
  - move gettid to where it belongs
  - proper handling of null logger
  - remove potential filename collission in test suite
  - rename ru.Thread to ru.Future (#95)
  - remove some debug prints/logs, add assert
  - simplify radical-stack, make programmatic
  - support for cprofile in ru.Thread
  - rename ru.Thread to ru.Future


Version 0.45 release                                                  2017-02-28
--------------------------------------------------------------------------------

  - add radical-stack, radical-stack-clone tools
  - setup fix
  - silence a warning
  - Silence empty profile warning


Version 0.44 release                                                  2016-11-01
--------------------------------------------------------------------------------

  - remote debugging!
  - SIGINT is nono in threads
  - comment on exception types in raise_in_thread
  - add range matching alg
  - add condition watcher
  - add some tracing methods
  - add get_thread_name and get_thread_id
  - add raise_in_thread
  - add netifaces dep
  - hardcode the netiface version until it is fixed upstream.
  - allow to overwrite profiler name
  - fix double releases
  - convert atfork monkeypatch exception into warning
  - make singleton fork-safe
  - move get_hostip and get_hostname to ru
  - move profiler from RP to RU
  - move raise_on functionality from rpu to ru, to support random
    error triggers for stress testing
  - make raise_on thread save, get limits from env


Version 0.41.1 release                                                2016-06-02
--------------------------------------------------------------------------------

  - add fs barrier to debug helper
  - add get_traceback
  - clean up counter management
  - fix a log handler
  - fix path creation for logfile output
  - Fix regression on query split.
  - fix thread inspection problem
  - include atfork in RU
  - keep doc in sync with implementation
  - log version info is now optional
  - make sig checking conditional
  - make sure log level is string before calling "upper()"
  - fix split_module
  - monkeypatch python's logging module


Version 0.40 release                                                  2016-02-03
--------------------------------------------------------------------------------

  - add an algorithm to create balanced partitions of a space
  - add ssl support to mongodb_connect
  - allow fragment parsing in Url class
  - allow reporter and debug log to coexist if log target is set.
  - fix default for get in dict mixin
  - fix type conversion for int, float configurables from env vars
  - implement reset_id_counters


Version 0.38 release                                                  2015-11-06
--------------------------------------------------------------------------------

  - support install on anaconda


Version 0.37 release                                                  2015-10-15
--------------------------------------------------------------------------------

  - fix reporter log level
  - several changes to reporter class
  - align reporter, logger, and logreporter


Version 0.36 release                                                  2015-10-08
--------------------------------------------------------------------------------

  - clean up logging (getLogger -> get_logger)
  - log pid and tid on log creation
  - fix type conversion on some config data types
  - make uid generation independent if getpwuid
  - fix log message for warning about log level
  - add boolean test for url
  - add SAGA_VERBOSE backport
  - fix some more import shadowing
  - fix layer violation: make logs look nice in RP, finally
  - do not use signals in threads...
  - rename and install version tool.
  - fix the debug helper


Version 0.35 release                                                  2015-08-27
--------------------------------------------------------------------------------

  - small bugfix release


Version 0.29 release                                                  2015-07-13
--------------------------------------------------------------------------------

  - attempt to avoid sdist naming error during pypi installation
  - add uuid support, avoid counter reset on reboot
  - add two convenience methods which support range finding
  - have multiple threads lease from same pool.  Speed up LM test
  - make sure that the pull is filled during lease manager testing
  - make sure json is exported as encoded unicode
  - make sure we write encoded strings for json
  - add test for LeaseManager


Version 0.28 release                                                  2015-04-16
--------------------------------------------------------------------------------

  - minimize an unlock/release race
  - resilience against missing git in setup.py
  - cleaner version string
  - sync setup.py with recent changes in RP
  - export range collapsing algorithm
  - fix documentation
  - fix reporting of type checks when multiple types are valid and optional; fix URL init sig
  - fix url tests
  - install sdist, export sdist location
  - tool rename
  - add version tool


Version 0.8 release                                                   2015-02-24
--------------------------------------------------------------------------------

  - Preserve case for "hostnames" in GO URIs.
  - Allow # in host part of Globus Online URIs.
  - preserve trailing slashes on URL paths
  - move sources into src/
  - fix version strings.  again.
  - fix id counters to start from 0
  - fix comment parsing fix in second json read


Version 0.7.11 release                                                2014-12-11
--------------------------------------------------------------------------------

  - fixed botched merge from devel


Version 0.7.10 release                                                2014-12-11
--------------------------------------------------------------------------------

  - fixed lease manager debug output


Version 0.7.9 release                                                 2014-12-02
--------------------------------------------------------------------------------

  - fix to json comment parsing
  - att flexible pylint util
  - support append / overwrite mode for log targets
  - add daemonize class
  - fix leaking logs
  - reduce lease manager logging noise
  - log python version on startup
  - add reporter class for nice demo output etc
  - add namespace for object_cache, backward compatible
  - fix bson/json/timestamp mangling
  - json support for json writing


Version 0.7.8 release                                                 2014-10-29
--------------------------------------------------------------------------------

  - implemented lease manager (manage finite set of resources with
    finite lifetime over multiple threads)
  - implemented DebugHelper class (prints stack traces for all threads
    on SIGUSR1
  - implement decorator for class method timings
  - cache configuration settings on logger creation, which
    significantly speeds up logging over different log objects
  - remove deepcopy from configuration management (improves
    performance)
  - add wildcard expanstion on  dict_merge
  - make pymongo and nose dependencies optional


Version 0.7.7 release                                                 2014-08-27
--------------------------------------------------------------------------------

  - lease manager which handles resource leases (like, leases ssh connections to saga adaptors)
  - fixes on deepcopy, logging and config handling


Version 0.7.5 release                                                 2014-07-22
--------------------------------------------------------------------------------

  - Some small bug fixes.


--------------------------------------------------------------------------------
<|MERGE_RESOLUTION|>--- conflicted
+++ resolved
@@ -6,8 +6,7 @@
     https://github.com/radical-cybertools/radical.utils/ \
             issues?q=is%3Aissue+is%3Aopen+
 
-<<<<<<< HEAD
-
+            
 1.0.0  Release                                                        2019-12-24
 --------------------------------------------------------------------------------
 
@@ -22,7 +21,8 @@
   - implement generic code importer (for RX alg extraction)
   - implement progress bar for reporter
   - testing, flaking, linting and travis improvements
-=======
+
+      
 0.90.3 Hotfix                                                         2019-09-06
 --------------------------------------------------------------------------------
 
@@ -39,7 +39,6 @@
 --------------------------------------------------------------------------------
 
   - Move to Python-3
->>>>>>> 68e01775
 
 
 0.72.0 Release                                                        2019-09-11
